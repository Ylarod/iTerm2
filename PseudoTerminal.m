--- conflicted
+++ resolved
@@ -345,16 +345,7 @@
     [self window];
     [commandField retain];
     [commandField setDelegate:self];
-<<<<<<< HEAD
-    if (windowType == WINDOW_TYPE_LION_FULL_SCREEN &&
-        ![[PreferencePanel sharedInstance] lionStyleFullscreen]) {
-        windowType = WINDOW_TYPE_FULL_SCREEN;
-    }
-    if ((windowType == WINDOW_TYPE_FULL_SCREEN ||
-=======
-    [bottomBar retain];
     if ((windowType == WINDOW_TYPE_TRADITIONAL_FULL_SCREEN ||
->>>>>>> 8b76a83c
          windowType == WINDOW_TYPE_LION_FULL_SCREEN) &&
         screenNumber == -1) {
         NSUInteger n = [[NSScreen screens] indexOfObjectIdenticalTo:[[self window] screen]];
@@ -2816,61 +2807,9 @@
     [self updateUseTransparency];
     
     if (_fullScreen) {
-<<<<<<< HEAD
-        // TODO(georgen): I'm highly skeptical that this does anything since there's no graphics context
-        [newTerminal _drawFullScreenBlackBackground];
-    }
-    PtyLog(@"toggleFullScreenMode - copy settings");
-    [newTerminal copySettingsFrom:self];
-
-    newTerminal->isHotKeyWindow_ = isHotKeyWindow_;
-    isHotKeyWindow_ = NO;
-
-    PtyLog(@"toggleFullScreenMode - calling addInTerminals");
-    [[iTermController sharedInstance] addInTerminals:newTerminal];
-    [newTerminal release];
-
-    int n = [TABVIEW numberOfTabViewItems];
-    int i;
-    NSTabViewItem *aTabViewItem;
-
-    newTerminal->_resizeInProgressFlag = YES;
-    for (i = 0; i < n; ++i) {
-        aTabViewItem = [[TABVIEW tabViewItemAtIndex:0] retain];
-        PTYTab* theTab = [aTabViewItem identifier];
-        for (PTYSession* aSession in [theTab sessions]) {
-            [aSession setTransparency:[[[aSession profile]
-                                        objectForKey:KEY_TRANSPARENCY] floatValue]];
-        }
-        // remove from our window
-        PtyLog(@"toggleFullScreenMode - remove tab %d from old window", i);
-        [TABVIEW removeTabViewItem:aTabViewItem];
-
-        // add the session to the new terminal
-        PtyLog(@"toggleFullScreenMode - add tab %d from old window", i);
-        [newTerminal insertTab:theTab atIndex:i];
-        PtyLog(@"toggleFullScreenMode - done inserting session");
-
-        // release the tabViewItem
-        [aTabViewItem release];
-    }
-    newTerminal->_resizeInProgressFlag = NO;
-    [[newTerminal tabView] selectTabViewItemWithIdentifier:[currentSession tab]];
-    BOOL fs = _fullScreen;
-    PtyLog(@"toggleFullScreenMode - close old window");
-    // The window close call below also releases the window controller (self).
-    // This causes havoc because we keep running for a while, so we'll retain a
-    // copy of ourselves and release it when we're all done.
-    [self retain];
-    [[self window] close];
-    if (fs) {
-        [newTerminal fitTabsToWindow];
-        [newTerminal hideMenuBar];
-=======
         PtyLog(@"toggleFullScreenMode - call adjustFullScreenWindowForBottomBarChange");
         [self fitTabsToWindow];
         [self hideMenuBar];
->>>>>>> 8b76a83c
 
         iTermApplicationDelegate *itad =
             (iTermApplicationDelegate *)[[iTermApplication sharedApplication] delegate];
@@ -2880,18 +2819,9 @@
     } else {
         // Find the largest possible session size for the existing window frame
         // and fit the window to an imaginary session of that size.
-<<<<<<< HEAD
-        NSSize contentSize = [[[newTerminal window] contentView] frame].size;
-        if ([newTerminal tabBarShouldBeVisible]) {
-            contentSize.height -= [newTerminal->tabBarControl frame].size.height;
-=======
         NSSize contentSize = [[[self window] contentView] frame].size;
-        if (![bottomBar isHidden]) {
-            contentSize.height -= [bottomBar frame].size.height;
-        }
         if ([self tabBarShouldBeVisible]) {
             contentSize.height -= [tabBarControl frame].size.height;
->>>>>>> 8b76a83c
         }
         if ([self _haveLeftBorder]) {
             --contentSize.width;
