// !$*UTF8*$!
{
	archiveVersion = 1;
	classes = {
	};
	objectVersion = 46;
	objects = {

/* Begin PBXBuildFile section */
		1D06A050134CDBED00C414EF /* Trouter.m in Sources */ = {isa = PBXBuildFile; fileRef = 1D06A04F134CDBED00C414EF /* Trouter.m */; };
		1D06A052134CDBF800C414EF /* Trouter.h in Headers */ = {isa = PBXBuildFile; fileRef = 1D06A051134CDBF800C414EF /* Trouter.h */; };
		1D06E7D314BC04510097C0ED /* ProfileTableRow.h in Headers */ = {isa = PBXBuildFile; fileRef = 1D06E7D114BC04510097C0ED /* ProfileTableRow.h */; };
		1D06E7D414BC04510097C0ED /* ProfileTableRow.m in Sources */ = {isa = PBXBuildFile; fileRef = 1D06E7D214BC04510097C0ED /* ProfileTableRow.m */; };
		1D06E7D714BC04E20097C0ED /* ProfileModelWrapper.h in Headers */ = {isa = PBXBuildFile; fileRef = 1D06E7D514BC04E20097C0ED /* ProfileModelWrapper.h */; };
		1D06E7D814BC04E20097C0ED /* ProfileModelWrapper.m in Sources */ = {isa = PBXBuildFile; fileRef = 1D06E7D614BC04E20097C0ED /* ProfileModelWrapper.m */; };
		1D06E7DB14BC05DB0097C0ED /* ProfileTableView.h in Headers */ = {isa = PBXBuildFile; fileRef = 1D06E7D914BC05DB0097C0ED /* ProfileTableView.h */; };
		1D06E7DC14BC05DB0097C0ED /* ProfileTableView.m in Sources */ = {isa = PBXBuildFile; fileRef = 1D06E7DA14BC05DB0097C0ED /* ProfileTableView.m */; };
		1D085F8616F02E7400B7FCE9 /* PasteContext.h in Headers */ = {isa = PBXBuildFile; fileRef = 1D085F8416F02E7400B7FCE9 /* PasteContext.h */; };
		1D085F8716F02E7400B7FCE9 /* PasteContext.m in Sources */ = {isa = PBXBuildFile; fileRef = 1D085F8516F02E7400B7FCE9 /* PasteContext.m */; };
		1D085F8916F030FB00B7FCE9 /* PasteView.xib in Resources */ = {isa = PBXBuildFile; fileRef = 1D085F8816F030FB00B7FCE9 /* PasteView.xib */; };
		1D085F8D16F0328B00B7FCE9 /* PasteViewController.h in Headers */ = {isa = PBXBuildFile; fileRef = 1D085F8A16F0328B00B7FCE9 /* PasteViewController.h */; };
		1D085F8E16F0328B00B7FCE9 /* PasteViewController.m in Sources */ = {isa = PBXBuildFile; fileRef = 1D085F8B16F0328B00B7FCE9 /* PasteViewController.m */; };
		1D085F9216F03E5400B7FCE9 /* PasteView.h in Headers */ = {isa = PBXBuildFile; fileRef = 1D085F9016F03E5400B7FCE9 /* PasteView.h */; };
		1D085F9316F03E5400B7FCE9 /* PasteView.m in Sources */ = {isa = PBXBuildFile; fileRef = 1D085F9116F03E5400B7FCE9 /* PasteView.m */; };
		1D085F9616F04D0900B7FCE9 /* NSBezierPath+iTerm.h in Headers */ = {isa = PBXBuildFile; fileRef = 1D085F9416F04D0900B7FCE9 /* NSBezierPath+iTerm.h */; };
		1D085F9716F04D0900B7FCE9 /* NSBezierPath+iTerm.m in Sources */ = {isa = PBXBuildFile; fileRef = 1D085F9516F04D0900B7FCE9 /* NSBezierPath+iTerm.m */; };
		1D085F9A16F1135F00B7FCE9 /* PasteEvent.h in Headers */ = {isa = PBXBuildFile; fileRef = 1D085F9816F1135F00B7FCE9 /* PasteEvent.h */; };
		1D085F9B16F1135F00B7FCE9 /* PasteEvent.m in Sources */ = {isa = PBXBuildFile; fileRef = 1D085F9916F1135F00B7FCE9 /* PasteEvent.m */; };
		1D085F9E16F137D900B7FCE9 /* RoundedRectView.h in Headers */ = {isa = PBXBuildFile; fileRef = 1D085F9C16F137D900B7FCE9 /* RoundedRectView.h */; };
		1D085F9F16F137D900B7FCE9 /* RoundedRectView.m in Sources */ = {isa = PBXBuildFile; fileRef = 1D085F9D16F137D900B7FCE9 /* RoundedRectView.m */; };
		1D085FA216F138A100B7FCE9 /* ToastWindowController.h in Headers */ = {isa = PBXBuildFile; fileRef = 1D085FA016F138A000B7FCE9 /* ToastWindowController.h */; };
		1D085FA316F138A100B7FCE9 /* ToastWindowController.m in Sources */ = {isa = PBXBuildFile; fileRef = 1D085FA116F138A000B7FCE9 /* ToastWindowController.m */; };
		1D0AABC217B59B3D0072B5AF /* SearchResult.m in Sources */ = {isa = PBXBuildFile; fileRef = 1DC393C417B59B08000EE0F2 /* SearchResult.m */; };
		1D0B613814A7BC1200C57C33 /* TmuxControllerRegistry.h in Headers */ = {isa = PBXBuildFile; fileRef = 1D0B613614A7BC1200C57C33 /* TmuxControllerRegistry.h */; };
		1D0B613914A7BC1200C57C33 /* TmuxControllerRegistry.m in Sources */ = {isa = PBXBuildFile; fileRef = 1D0B613714A7BC1200C57C33 /* TmuxControllerRegistry.m */; };
		1D0B613C14A7C76500C57C33 /* TmuxWindowsTable.h in Headers */ = {isa = PBXBuildFile; fileRef = 1D0B613A14A7C76500C57C33 /* TmuxWindowsTable.h */; };
		1D0B613D14A7C76500C57C33 /* TmuxWindowsTable.m in Sources */ = {isa = PBXBuildFile; fileRef = 1D0B613B14A7C76500C57C33 /* TmuxWindowsTable.m */; };
		1D1158CE13444D29009B366F /* iTerm2 Help in Resources */ = {isa = PBXBuildFile; fileRef = 1D1158C913444D29009B366F /* iTerm2 Help */; };
		1D13EADC12113A2D00909F9C /* libncurses.dylib in Frameworks */ = {isa = PBXBuildFile; fileRef = 1D13EADB12113A2D00909F9C /* libncurses.dylib */; };
		1D173859126C820A004622DC /* FakeWindow.h in Headers */ = {isa = PBXBuildFile; fileRef = 1D173857126C820A004622DC /* FakeWindow.h */; };
		1D19C3631415998E00617E08 /* closebutton.tif in Resources */ = {isa = PBXBuildFile; fileRef = 1D19C3621415998E00617E08 /* closebutton.tif */; };
		1D19C71414171F1D00617E08 /* ToolJobs.h in Headers */ = {isa = PBXBuildFile; fileRef = 1D19C71214171F1D00617E08 /* ToolJobs.h */; };
		1D19C71514171F1D00617E08 /* ToolJobs.m in Sources */ = {isa = PBXBuildFile; fileRef = 1D19C71314171F1D00617E08 /* ToolJobs.m */; };
		1D21EE3B147711300066E04A /* ContextMenuActionPrefsController.h in Headers */ = {isa = PBXBuildFile; fileRef = 1D21EE39147711300066E04A /* ContextMenuActionPrefsController.h */; };
		1D21EE3C147711300066E04A /* ContextMenuActionPrefsController.m in Sources */ = {isa = PBXBuildFile; fileRef = 1D21EE3A147711300066E04A /* ContextMenuActionPrefsController.m */; };
		1D237D28131D8741004DD60C /* FindView.h in Headers */ = {isa = PBXBuildFile; fileRef = 1D237D26131D8741004DD60C /* FindView.h */; };
		1D237D29131D8741004DD60C /* FindView.m in Sources */ = {isa = PBXBuildFile; fileRef = 1D237D27131D8741004DD60C /* FindView.m */; };
		1D237D90131D8BEE004DD60C /* FindView.xib in Resources */ = {isa = PBXBuildFile; fileRef = 1D237D8E131D8BEE004DD60C /* FindView.xib */; };
		1D237D94131D8D66004DD60C /* FindViewController.h in Headers */ = {isa = PBXBuildFile; fileRef = 1D237D92131D8D66004DD60C /* FindViewController.h */; };
		1D237D95131D8D66004DD60C /* FindViewController.m in Sources */ = {isa = PBXBuildFile; fileRef = 1D237D93131D8D66004DD60C /* FindViewController.m */; };
		1D24C284142EF334006B246F /* SendTextTrigger.h in Headers */ = {isa = PBXBuildFile; fileRef = 1D24C282142EF334006B246F /* SendTextTrigger.h */; };
		1D24C285142EF334006B246F /* SendTextTrigger.m in Sources */ = {isa = PBXBuildFile; fileRef = 1D24C283142EF334006B246F /* SendTextTrigger.m */; };
		1D24C2C5142FEACF006B246F /* SmartSelectionController.h in Headers */ = {isa = PBXBuildFile; fileRef = 1D24C2C3142FEACF006B246F /* SmartSelectionController.h */; };
		1D24C2C6142FEACF006B246F /* SmartSelectionController.m in Sources */ = {isa = PBXBuildFile; fileRef = 1D24C2C4142FEACF006B246F /* SmartSelectionController.m */; };
		1D2560AA13EE60E4006B35CD /* ArrangementPreviewView.h in Headers */ = {isa = PBXBuildFile; fileRef = 1D2560A813EE60E4006B35CD /* ArrangementPreviewView.h */; };
		1D2560AB13EE60E4006B35CD /* ArrangementPreviewView.m in Sources */ = {isa = PBXBuildFile; fileRef = 1D2560A913EE60E4006B35CD /* ArrangementPreviewView.m */; };
		1D29732714082676004C5DBE /* MovePaneController.h in Headers */ = {isa = PBXBuildFile; fileRef = 1D29732514082676004C5DBE /* MovePaneController.h */; };
		1D29732814082676004C5DBE /* MovePaneController.m in Sources */ = {isa = PBXBuildFile; fileRef = 1D29732614082676004C5DBE /* MovePaneController.m */; };
		1D29732B14082A52004C5DBE /* SplitSelectionView.h in Headers */ = {isa = PBXBuildFile; fileRef = 1D29732914082A52004C5DBE /* SplitSelectionView.h */; };
		1D29732C14082A52004C5DBE /* SplitSelectionView.m in Sources */ = {isa = PBXBuildFile; fileRef = 1D29732A14082A52004C5DBE /* SplitSelectionView.m */; };
		1D2E802E129DA45A00F3D71E /* PTYTab.h in Headers */ = {isa = PBXBuildFile; fileRef = 1D2E802C129DA45A00F3D71E /* PTYTab.h */; };
		1D2E802F129DA45A00F3D71E /* PTYTab.m in Sources */ = {isa = PBXBuildFile; fileRef = 1D2E802D129DA45A00F3D71E /* PTYTab.m */; };
		1D2E813112A18F7500F3D71E /* SessionView.h in Headers */ = {isa = PBXBuildFile; fileRef = 1D2E812F12A18F7500F3D71E /* SessionView.h */; };
		1D2E813212A18F7500F3D71E /* SessionView.m in Sources */ = {isa = PBXBuildFile; fileRef = 1D2E813012A18F7500F3D71E /* SessionView.m */; };
		1D2F3B3D1516BA470044C337 /* iTermFontPanel.h in Headers */ = {isa = PBXBuildFile; fileRef = 1D2F3B3B1516BA460044C337 /* iTermFontPanel.h */; };
		1D2F3B3E1516BA470044C337 /* iTermFontPanel.m in Sources */ = {isa = PBXBuildFile; fileRef = 1D2F3B3C1516BA460044C337 /* iTermFontPanel.m */; };
		1D31BC65142D33CA001F7ECB /* TriggerController.h in Headers */ = {isa = PBXBuildFile; fileRef = 1D31BC63142D33CA001F7ECB /* TriggerController.h */; };
		1D31BC66142D33CA001F7ECB /* TriggerController.m in Sources */ = {isa = PBXBuildFile; fileRef = 1D31BC64142D33CA001F7ECB /* TriggerController.m */; };
		1D3452471451475D007B1ECD /* Sparkle.framework in CopyFiles */ = {isa = PBXBuildFile; fileRef = F6E2DED70AE2F67200D20B3B /* Sparkle.framework */; };
		1D36155512CBF33E00803EA9 /* ScreenChar.h in Headers */ = {isa = PBXBuildFile; fileRef = 1D36155312CBF33E00803EA9 /* ScreenChar.h */; };
		1D36155612CBF33E00803EA9 /* ScreenChar.m in Sources */ = {isa = PBXBuildFile; fileRef = 1D36155412CBF33E00803EA9 /* ScreenChar.m */; };
		1D395913134E75B5005A8021 /* SmartSelectionRules.plist in Resources */ = {isa = PBXBuildFile; fileRef = 1D395912134E75B5005A8021 /* SmartSelectionRules.plist */; };
		1D3BBD6B14759D6C00FAB389 /* HighlightTrigger.h in Headers */ = {isa = PBXBuildFile; fileRef = 1D3BBD6914759D6C00FAB389 /* HighlightTrigger.h */; };
		1D3BBD6C14759D6C00FAB389 /* HighlightTrigger.m in Sources */ = {isa = PBXBuildFile; fileRef = 1D3BBD6A14759D6C00FAB389 /* HighlightTrigger.m */; };
		1D3D21871482E0E500FAC8E7 /* TmuxGateway.h in Headers */ = {isa = PBXBuildFile; fileRef = 1D3D21851482E0E500FAC8E7 /* TmuxGateway.h */; };
		1D3D21881482E0E500FAC8E7 /* TmuxGateway.m in Sources */ = {isa = PBXBuildFile; fileRef = 1D3D21861482E0E500FAC8E7 /* TmuxGateway.m */; };
		1D3D21901482F18A00FAC8E7 /* TmuxController.h in Headers */ = {isa = PBXBuildFile; fileRef = 1D3D218E1482F18A00FAC8E7 /* TmuxController.h */; };
		1D3D21911482F18A00FAC8E7 /* TmuxController.m in Sources */ = {isa = PBXBuildFile; fileRef = 1D3D218F1482F18A00FAC8E7 /* TmuxController.m */; };
		1D3D21951483144600FAC8E7 /* TSVParser.h in Headers */ = {isa = PBXBuildFile; fileRef = 1D3D21931483144600FAC8E7 /* TSVParser.h */; };
		1D3D21961483144600FAC8E7 /* TSVParser.m in Sources */ = {isa = PBXBuildFile; fileRef = 1D3D21941483144600FAC8E7 /* TSVParser.m */; };
		1D3D21AF14839AAB00FAC8E7 /* TmuxLayoutParser.h in Headers */ = {isa = PBXBuildFile; fileRef = 1D3D21AD14839AAB00FAC8E7 /* TmuxLayoutParser.h */; };
		1D3D21B014839AAB00FAC8E7 /* TmuxLayoutParser.m in Sources */ = {isa = PBXBuildFile; fileRef = 1D3D21AE14839AAB00FAC8E7 /* TmuxLayoutParser.m */; };
		1D407A3414BABE8700BD5035 /* ProfileModel.h in Headers */ = {isa = PBXBuildFile; fileRef = 1D407A2214BABE8700BD5035 /* ProfileModel.h */; };
		1D407A3614BABE8700BD5035 /* charmaps.h in Headers */ = {isa = PBXBuildFile; fileRef = 1D407A2414BABE8700BD5035 /* charmaps.h */; };
		1D407A3814BABE8700BD5035 /* iTerm.h in Headers */ = {isa = PBXBuildFile; fileRef = 1D407A2614BABE8700BD5035 /* iTerm.h */; };
		1D407A3914BABE8700BD5035 /* iTermController.h in Headers */ = {isa = PBXBuildFile; fileRef = 1D407A2714BABE8700BD5035 /* iTermController.h */; };
		1D407A3A14BABE8700BD5035 /* iTermKeyBindingMgr.h in Headers */ = {isa = PBXBuildFile; fileRef = 1D407A2814BABE8700BD5035 /* iTermKeyBindingMgr.h */; };
		1D407A3B14BABE8700BD5035 /* NSStringITerm.h in Headers */ = {isa = PBXBuildFile; fileRef = 1D407A2914BABE8700BD5035 /* NSStringITerm.h */; };
		1D407A3C14BABE8700BD5035 /* PreferencePanel.h in Headers */ = {isa = PBXBuildFile; fileRef = 1D407A2A14BABE8700BD5035 /* PreferencePanel.h */; };
		1D407A3D14BABE8700BD5035 /* PseudoTerminal.h in Headers */ = {isa = PBXBuildFile; fileRef = 1D407A2B14BABE8700BD5035 /* PseudoTerminal.h */; };
		1D407A3E14BABE8700BD5035 /* PTYScrollView.h in Headers */ = {isa = PBXBuildFile; fileRef = 1D407A2C14BABE8700BD5035 /* PTYScrollView.h */; };
		1D407A3F14BABE8700BD5035 /* PTYSession.h in Headers */ = {isa = PBXBuildFile; fileRef = 1D407A2D14BABE8700BD5035 /* PTYSession.h */; };
		1D407A4014BABE8700BD5035 /* PTYTabView.h in Headers */ = {isa = PBXBuildFile; fileRef = 1D407A2E14BABE8700BD5035 /* PTYTabView.h */; };
		1D407A4114BABE8700BD5035 /* PTYTask.h in Headers */ = {isa = PBXBuildFile; fileRef = 1D407A2F14BABE8700BD5035 /* PTYTask.h */; };
		1D407A4214BABE8700BD5035 /* PTYTextView.h in Headers */ = {isa = PBXBuildFile; fileRef = 1D407A3014BABE8700BD5035 /* PTYTextView.h */; };
		1D407A4314BABE8700BD5035 /* PTYWindow.h in Headers */ = {isa = PBXBuildFile; fileRef = 1D407A3114BABE8700BD5035 /* PTYWindow.h */; };
		1D407A4414BABE8700BD5035 /* VT100Screen.h in Headers */ = {isa = PBXBuildFile; fileRef = 1D407A3214BABE8700BD5035 /* VT100Screen.h */; };
		1D407A4514BABE8700BD5035 /* VT100Terminal.h in Headers */ = {isa = PBXBuildFile; fileRef = 1D407A3314BABE8700BD5035 /* VT100Terminal.h */; };
		1D44218C1290B34500891504 /* TextViewWrapper.h in Headers */ = {isa = PBXBuildFile; fileRef = 1D44218A1290B34500891504 /* TextViewWrapper.h */; };
		1D44218D1290B34500891504 /* TextViewWrapper.m in Sources */ = {isa = PBXBuildFile; fileRef = 1D44218B1290B34500891504 /* TextViewWrapper.m */; };
		1D48B281165F362B000046EE /* AquaTabClose_Front_Rollover@2x.png in Resources */ = {isa = PBXBuildFile; fileRef = 1D48B27B165F362B000046EE /* AquaTabClose_Front_Rollover@2x.png */; };
		1D48B282165F362B000046EE /* AquaTabClose_Front_Pressed@2x.png in Resources */ = {isa = PBXBuildFile; fileRef = 1D48B27C165F362B000046EE /* AquaTabClose_Front_Pressed@2x.png */; };
		1D48B283165F362B000046EE /* AquaTabClose_Front@2x.png in Resources */ = {isa = PBXBuildFile; fileRef = 1D48B27D165F362B000046EE /* AquaTabClose_Front@2x.png */; };
		1D48B284165F362B000046EE /* TabClose_Front_Rollover@2x.png in Resources */ = {isa = PBXBuildFile; fileRef = 1D48B27E165F362B000046EE /* TabClose_Front_Rollover@2x.png */; };
		1D48B285165F362B000046EE /* TabClose_Front_Pressed@2x.png in Resources */ = {isa = PBXBuildFile; fileRef = 1D48B27F165F362B000046EE /* TabClose_Front_Pressed@2x.png */; };
		1D48B286165F362B000046EE /* TabClose_Front@2x.png in Resources */ = {isa = PBXBuildFile; fileRef = 1D48B280165F362B000046EE /* TabClose_Front@2x.png */; };
		1D48B28C165F3669000046EE /* TabClose_Front_Pressed.png in Resources */ = {isa = PBXBuildFile; fileRef = 1D48B287165F3669000046EE /* TabClose_Front_Pressed.png */; };
		1D48B28D165F3669000046EE /* TabClose_Front.png in Resources */ = {isa = PBXBuildFile; fileRef = 1D48B288165F3669000046EE /* TabClose_Front.png */; };
		1D48B28E165F3669000046EE /* AquaTabClose_Front_Rollover.png in Resources */ = {isa = PBXBuildFile; fileRef = 1D48B289165F3669000046EE /* AquaTabClose_Front_Rollover.png */; };
		1D48B28F165F3669000046EE /* AquaTabClose_Front_Pressed.png in Resources */ = {isa = PBXBuildFile; fileRef = 1D48B28A165F3669000046EE /* AquaTabClose_Front_Pressed.png */; };
		1D48B290165F3669000046EE /* AquaTabClose_Front.png in Resources */ = {isa = PBXBuildFile; fileRef = 1D48B28B165F3669000046EE /* AquaTabClose_Front.png */; };
		1D48B292165F405A000046EE /* important@2x.png in Resources */ = {isa = PBXBuildFile; fileRef = 1D48B291165F405A000046EE /* important@2x.png */; };
		1D48B294165F4416000046EE /* star.png in Resources */ = {isa = PBXBuildFile; fileRef = 1D48B293165F4416000046EE /* star.png */; };
		1D48B2F9165F45BA000046EE /* star@2x.png in Resources */ = {isa = PBXBuildFile; fileRef = 1D48B2F8165F45BA000046EE /* star@2x.png */; };
		1D48B379167E809D000046EE /* CharacterRun.h in Headers */ = {isa = PBXBuildFile; fileRef = 1D48B377167E809D000046EE /* CharacterRun.h */; };
		1D48B37A167E809D000046EE /* CharacterRun.m in Sources */ = {isa = PBXBuildFile; fileRef = 1D48B378167E809D000046EE /* CharacterRun.m */; };
		1D4AE8FE14343A760092EB49 /* TrouterPrefsController.h in Headers */ = {isa = PBXBuildFile; fileRef = 1D4AE8FC14343A760092EB49 /* TrouterPrefsController.h */; };
		1D4AE8FF14343A760092EB49 /* TrouterPrefsController.m in Sources */ = {isa = PBXBuildFile; fileRef = 1D4AE8FD14343A760092EB49 /* TrouterPrefsController.m */; };
		1D53A6AF1232DA3B00B7767B /* DefaultGlobalKeyMap.plist in Resources */ = {isa = PBXBuildFile; fileRef = 1D53A6AE1232DA3B00B7767B /* DefaultGlobalKeyMap.plist */; };
		1D53FD15181C4B4B00524D4F /* FindContext.h in Headers */ = {isa = PBXBuildFile; fileRef = 1D53FD13181C4B4B00524D4F /* FindContext.h */; };
		1D53FD16181C4B4B00524D4F /* FindContext.m in Sources */ = {isa = PBXBuildFile; fileRef = 1D53FD14181C4B4B00524D4F /* FindContext.m */; };
		1D53FD17181C4B4B00524D4F /* FindContext.m in Sources */ = {isa = PBXBuildFile; fileRef = 1D53FD14181C4B4B00524D4F /* FindContext.m */; };
		1D5FDD501208E8F000C46BA3 /* PTToolbarController.h in Headers */ = {isa = PBXBuildFile; fileRef = 2076B15704E8817300000106 /* PTToolbarController.h */; };
		1D5FDD511208E8F000C46BA3 /* ITAddressBookMgr.h in Headers */ = {isa = PBXBuildFile; fileRef = 20E74F4804E9089700000106 /* ITAddressBookMgr.h */; };
		1D5FDD521208E8F000C46BA3 /* ITViewLocalizer.h in Headers */ = {isa = PBXBuildFile; fileRef = 20B8892A04E9342100000106 /* ITViewLocalizer.h */; };
		1D5FDD591208E8F000C46BA3 /* PSMAquaTabStyle.h in Headers */ = {isa = PBXBuildFile; fileRef = DD02572409CB9398008F320C /* PSMAquaTabStyle.h */; };
		1D5FDD5A1208E8F000C46BA3 /* PSMMetalTabStyle.h in Headers */ = {isa = PBXBuildFile; fileRef = DD02572609CB9398008F320C /* PSMMetalTabStyle.h */; };
		1D5FDD5B1208E8F000C46BA3 /* PSMOverflowPopUpButton.h in Headers */ = {isa = PBXBuildFile; fileRef = DD02572809CB9398008F320C /* PSMOverflowPopUpButton.h */; };
		1D5FDD5C1208E8F000C46BA3 /* PSMProgressIndicator.h in Headers */ = {isa = PBXBuildFile; fileRef = DD02572C09CB9398008F320C /* PSMProgressIndicator.h */; };
		1D5FDD5D1208E8F000C46BA3 /* PSMRolloverButton.h in Headers */ = {isa = PBXBuildFile; fileRef = DD02572E09CB9398008F320C /* PSMRolloverButton.h */; };
		1D5FDD5E1208E8F000C46BA3 /* PSMTabBarCell.h in Headers */ = {isa = PBXBuildFile; fileRef = DD02573009CB9398008F320C /* PSMTabBarCell.h */; };
		1D5FDD5F1208E8F000C46BA3 /* PSMTabBarControl.h in Headers */ = {isa = PBXBuildFile; fileRef = DD02573209CB9398008F320C /* PSMTabBarControl.h */; };
		1D5FDD601208E8F000C46BA3 /* PSMTabStyle.h in Headers */ = {isa = PBXBuildFile; fileRef = DD02573909CB9398008F320C /* PSMTabStyle.h */; };
		1D5FDD611208E8F000C46BA3 /* NSBezierPath_AMShading.h in Headers */ = {isa = PBXBuildFile; fileRef = F6E708B50A9D0EA400D0C4EF /* NSBezierPath_AMShading.h */; };
		1D5FDD621208E8F000C46BA3 /* PSMTabDragAssistant.h in Headers */ = {isa = PBXBuildFile; fileRef = F6E708B70A9D0EA400D0C4EF /* PSMTabDragAssistant.h */; };
		1D5FDD631208E8F000C46BA3 /* PSMUnifiedTabStyle.h in Headers */ = {isa = PBXBuildFile; fileRef = F6E708B90A9D0EA400D0C4EF /* PSMUnifiedTabStyle.h */; };
		1D5FDD641208E8F000C46BA3 /* PSMAdiumTabStyle.h in Headers */ = {isa = PBXBuildFile; fileRef = F62D15EE0AA64B2F0075A287 /* PSMAdiumTabStyle.h */; };
		1D5FDD651208E8F000C46BA3 /* PSMTabDragWindow.h in Headers */ = {isa = PBXBuildFile; fileRef = F62D15F00AA64B2F0075A287 /* PSMTabDragWindow.h */; };
		1D5FDD661208E8F000C46BA3 /* iTermGrowlDelegate.h in Headers */ = {isa = PBXBuildFile; fileRef = F69E78910AB7AC85001EC0FF /* iTermGrowlDelegate.h */; };
		1D5FDD681208E8F000C46BA3 /* CarbonHelpers.h in Headers */ = {isa = PBXBuildFile; fileRef = F6441F620E748404000EC682 /* CarbonHelpers.h */; };
		1D5FDD691208E8F000C46BA3 /* CGSAccessibility.h in Headers */ = {isa = PBXBuildFile; fileRef = F6441F630E748404000EC682 /* CGSAccessibility.h */; };
		1D5FDD6A1208E8F000C46BA3 /* CGSCIFilter.h in Headers */ = {isa = PBXBuildFile; fileRef = F6441F640E748404000EC682 /* CGSCIFilter.h */; };
		1D5FDD6B1208E8F000C46BA3 /* CGSConnection.h in Headers */ = {isa = PBXBuildFile; fileRef = F6441F650E748404000EC682 /* CGSConnection.h */; };
		1D5FDD6C1208E8F000C46BA3 /* CGSCursor.h in Headers */ = {isa = PBXBuildFile; fileRef = F6441F660E748404000EC682 /* CGSCursor.h */; };
		1D5FDD6D1208E8F000C46BA3 /* CGSDebug.h in Headers */ = {isa = PBXBuildFile; fileRef = F6441F670E748404000EC682 /* CGSDebug.h */; };
		1D5FDD6E1208E8F000C46BA3 /* CGSDisplays.h in Headers */ = {isa = PBXBuildFile; fileRef = F6441F680E748404000EC682 /* CGSDisplays.h */; };
		1D5FDD6F1208E8F000C46BA3 /* CGSHotKeys.h in Headers */ = {isa = PBXBuildFile; fileRef = F6441F690E748404000EC682 /* CGSHotKeys.h */; };
		1D5FDD701208E8F000C46BA3 /* CGSInternal.h in Headers */ = {isa = PBXBuildFile; fileRef = F6441F6A0E748404000EC682 /* CGSInternal.h */; };
		1D5FDD711208E8F000C46BA3 /* CGSMisc.h in Headers */ = {isa = PBXBuildFile; fileRef = F6441F6B0E748404000EC682 /* CGSMisc.h */; };
		1D5FDD721208E8F000C46BA3 /* CGSNotifications.h in Headers */ = {isa = PBXBuildFile; fileRef = F6441F6C0E748404000EC682 /* CGSNotifications.h */; };
		1D5FDD731208E8F000C46BA3 /* CGSRegion.h in Headers */ = {isa = PBXBuildFile; fileRef = F6441F6D0E748404000EC682 /* CGSRegion.h */; };
		1D5FDD741208E8F000C46BA3 /* CGSSession.h in Headers */ = {isa = PBXBuildFile; fileRef = F6441F6E0E748404000EC682 /* CGSSession.h */; };
		1D5FDD751208E8F000C46BA3 /* CGSTransitions.h in Headers */ = {isa = PBXBuildFile; fileRef = F6441F6F0E748404000EC682 /* CGSTransitions.h */; };
		1D5FDD761208E8F000C46BA3 /* CGSWindow.h in Headers */ = {isa = PBXBuildFile; fileRef = F6441F700E748404000EC682 /* CGSWindow.h */; };
		1D5FDD771208E8F000C46BA3 /* CGSWorkspace.h in Headers */ = {isa = PBXBuildFile; fileRef = F6441F710E748404000EC682 /* CGSWorkspace.h */; };
		1D5FDD7A1208E91100C46BA3 /* iTerm.png in Resources */ = {isa = PBXBuildFile; fileRef = FBBB8B60039FC04E01F955DB /* iTerm.png */; };
		1D5FDD7B1208E91100C46BA3 /* addressbook.png in Resources */ = {isa = PBXBuildFile; fileRef = FB094A14033D58AE01F955DB /* addressbook.png */; };
		1D5FDD7C1208E91100C46BA3 /* close.png in Resources */ = {isa = PBXBuildFile; fileRef = FB094A16033D58B601F955DB /* close.png */; };
		1D5FDD7D1208E91100C46BA3 /* config.png in Resources */ = {isa = PBXBuildFile; fileRef = FB754C5F036EFC5301F955DB /* config.png */; };
		1D5FDD7E1208E91100C46BA3 /* exec.png in Resources */ = {isa = PBXBuildFile; fileRef = FB47BCC403686CAC01F955DB /* exec.png */; };
		1D5FDD7F1208E91100C46BA3 /* important.png in Resources */ = {isa = PBXBuildFile; fileRef = FBB2EBCD040AC7C201F955DB /* important.png */; };
		1D5FDD801208E91100C46BA3 /* new.png in Resources */ = {isa = PBXBuildFile; fileRef = FB094A18033D58BD01F955DB /* new.png */; };
		1D5FDD811208E91100C46BA3 /* newwin.png in Resources */ = {isa = PBXBuildFile; fileRef = FB896717038D935801F955DB /* newwin.png */; };
		1D5FDD821208E91100C46BA3 /* iTerm.scriptSuite in Resources */ = {isa = PBXBuildFile; fileRef = DD48F1C703EBB1C400A8A065 /* iTerm.scriptSuite */; };
		1D5FDD831208E91100C46BA3 /* iTerm.scriptTerminology in Resources */ = {isa = PBXBuildFile; fileRef = DD48F1CC03EBB20500A8A065 /* iTerm.scriptTerminology */; };
		1D5FDD841208E91100C46BA3 /* iTerm-Aqua.jpg in Resources */ = {isa = PBXBuildFile; fileRef = DD9C1AE2051F45C000A8A065 /* iTerm-Aqua.jpg */; };
		1D5FDD891208E91100C46BA3 /* AquaTabNew.png in Resources */ = {isa = PBXBuildFile; fileRef = DD02575B09CB93C2008F320C /* AquaTabNew.png */; };
		1D5FDD8A1208E91100C46BA3 /* AquaTabNewPressed.png in Resources */ = {isa = PBXBuildFile; fileRef = DD02575C09CB93C2008F320C /* AquaTabNewPressed.png */; };
		1D5FDD8B1208E91100C46BA3 /* AquaTabNewRollover.png in Resources */ = {isa = PBXBuildFile; fileRef = DD02575D09CB93C2008F320C /* AquaTabNewRollover.png */; };
		1D5FDD8C1208E91100C46BA3 /* AquaTabsBackground.png in Resources */ = {isa = PBXBuildFile; fileRef = DD02575E09CB93C2008F320C /* AquaTabsBackground.png */; };
		1D5FDD8D1208E91100C46BA3 /* AquaTabsDown.png in Resources */ = {isa = PBXBuildFile; fileRef = DD02575F09CB93C2008F320C /* AquaTabsDown.png */; };
		1D5FDD8E1208E91100C46BA3 /* AquaTabsDownGraphite.png in Resources */ = {isa = PBXBuildFile; fileRef = DD02576009CB93C2008F320C /* AquaTabsDownGraphite.png */; };
		1D5FDD8F1208E91100C46BA3 /* AquaTabsDownNonKey.png in Resources */ = {isa = PBXBuildFile; fileRef = DD02576109CB93C2008F320C /* AquaTabsDownNonKey.png */; };
		1D5FDD901208E91100C46BA3 /* AquaTabsSeparator.png in Resources */ = {isa = PBXBuildFile; fileRef = DD02576209CB93C2008F320C /* AquaTabsSeparator.png */; };
		1D5FDD911208E91100C46BA3 /* AquaTabsSeparatorDown.png in Resources */ = {isa = PBXBuildFile; fileRef = DD02576309CB93C2008F320C /* AquaTabsSeparatorDown.png */; };
		1D5FDD921208E91100C46BA3 /* overflowImage.tiff in Resources */ = {isa = PBXBuildFile; fileRef = DD02576609CB93C2008F320C /* overflowImage.tiff */; };
		1D5FDD931208E91100C46BA3 /* overflowImagePressed.tif in Resources */ = {isa = PBXBuildFile; fileRef = DD02576709CB93C2008F320C /* overflowImagePressed.tif */; };
		1D5FDD941208E91100C46BA3 /* pi.png in Resources */ = {isa = PBXBuildFile; fileRef = DD02576809CB93C2008F320C /* pi.png */; };
		1D5FDD981208E91100C46BA3 /* TabNewMetal.png in Resources */ = {isa = PBXBuildFile; fileRef = DD02576E09CB93C2008F320C /* TabNewMetal.png */; };
		1D5FDD991208E91100C46BA3 /* TabNewMetalPressed.png in Resources */ = {isa = PBXBuildFile; fileRef = DD02576F09CB93C2008F320C /* TabNewMetalPressed.png */; };
		1D5FDD9A1208E91100C46BA3 /* TabNewMetalRollover.png in Resources */ = {isa = PBXBuildFile; fileRef = DD02577009CB93C2008F320C /* TabNewMetalRollover.png */; };
		1D5FDD9B1208E91100C46BA3 /* Warning.png in Resources */ = {isa = PBXBuildFile; fileRef = DD02577109CB93C2008F320C /* Warning.png */; };
		1D5FDD9C1208E91100C46BA3 /* edit.png in Resources */ = {isa = PBXBuildFile; fileRef = F6DA0AFC0AF066EE0098EFEB /* edit.png */; };
		1D5FDD9D1208E91100C46BA3 /* sort.png in Resources */ = {isa = PBXBuildFile; fileRef = F6C9AFEF0EA70D0200D318A8 /* sort.png */; };
		1D5FDD9E1208E91100C46BA3 /* PseudoTerminal.xib in Resources */ = {isa = PBXBuildFile; fileRef = 9325FF3C0FB54DF1004EC67C /* PseudoTerminal.xib */; };
		1D5FDDA01208E91100C46BA3 /* PreferencePanel.xib in Resources */ = {isa = PBXBuildFile; fileRef = 9325FF400FB54DF1004EC67C /* PreferencePanel.xib */; };
		1D5FDDA21208E91100C46BA3 /* ProfilesWindow.xib in Resources */ = {isa = PBXBuildFile; fileRef = 9325FF460FB54DF1004EC67C /* ProfilesWindow.xib */; };
		1D5FDDA51208E93600C46BA3 /* PseudoTerminal.m in Sources */ = {isa = PBXBuildFile; fileRef = FBD0AD0A0337A5B701F955DB /* PseudoTerminal.m */; };
		1D5FDDA61208E93600C46BA3 /* PTYScrollView.m in Sources */ = {isa = PBXBuildFile; fileRef = E8CF755F026DDA6303A80106 /* PTYScrollView.m */; };
		1D5FDDA71208E93600C46BA3 /* PTYTextView.m in Sources */ = {isa = PBXBuildFile; fileRef = E8CF7561026DDA6303A80106 /* PTYTextView.m */; };
		1D5FDDA81208E93600C46BA3 /* PTYTask.m in Sources */ = {isa = PBXBuildFile; fileRef = E8CF7560026DDA6303A80106 /* PTYTask.m */; };
		1D5FDDA91208E93600C46BA3 /* VT100Screen.m in Sources */ = {isa = PBXBuildFile; fileRef = E8CF7562026DDA6303A80106 /* VT100Screen.m */; };
		1D5FDDAA1208E93600C46BA3 /* VT100Terminal.m in Sources */ = {isa = PBXBuildFile; fileRef = E8CF7563026DDA6303A80106 /* VT100Terminal.m */; };
		1D5FDDAB1208E93600C46BA3 /* iTermController.m in Sources */ = {isa = PBXBuildFile; fileRef = E8A66F030272453F03A80106 /* iTermController.m */; };
		1D5FDDAC1208E93600C46BA3 /* NSStringITerm.m in Sources */ = {isa = PBXBuildFile; fileRef = E8E901A202743CA303A80106 /* NSStringITerm.m */; };
		1D5FDDAD1208E93600C46BA3 /* PreferencePanel.m in Sources */ = {isa = PBXBuildFile; fileRef = FB019DE103670C6501F955DB /* PreferencePanel.m */; };
		1D5FDDAE1208E93600C46BA3 /* PTYSession.m in Sources */ = {isa = PBXBuildFile; fileRef = F52ED8DD037F0A7D01A8A066 /* PTYSession.m */; };
		1D5FDDAF1208E93600C46BA3 /* PTYTabView.m in Sources */ = {isa = PBXBuildFile; fileRef = F5E533B403B2959201A8A066 /* PTYTabView.m */; };
		1D5FDDB01208E93600C46BA3 /* PTYWindow.m in Sources */ = {isa = PBXBuildFile; fileRef = F56B230B03A1B36701A8A066 /* PTYWindow.m */; };
		1D5FDDB21208E93600C46BA3 /* PTToolbarController.m in Sources */ = {isa = PBXBuildFile; fileRef = 2076B15804E8817300000106 /* PTToolbarController.m */; };
		1D5FDDB31208E93600C46BA3 /* ITAddressBookMgr.m in Sources */ = {isa = PBXBuildFile; fileRef = 20E74F4904E9089700000106 /* ITAddressBookMgr.m */; };
		1D5FDDB41208E93600C46BA3 /* ITViewLocalizer.m in Sources */ = {isa = PBXBuildFile; fileRef = 20B8892B04E9342100000106 /* ITViewLocalizer.m */; };
		1D5FDDB61208E93600C46BA3 /* iTermKeyBindingMgr.m in Sources */ = {isa = PBXBuildFile; fileRef = DDDB7ABD05D7736600E197C2 /* iTermKeyBindingMgr.m */; };
		1D5FDDBB1208E93600C46BA3 /* PSMAquaTabStyle.m in Sources */ = {isa = PBXBuildFile; fileRef = DD02572509CB9398008F320C /* PSMAquaTabStyle.m */; };
		1D5FDDBC1208E93600C46BA3 /* PSMMetalTabStyle.m in Sources */ = {isa = PBXBuildFile; fileRef = DD02572709CB9398008F320C /* PSMMetalTabStyle.m */; };
		1D5FDDBD1208E93600C46BA3 /* PSMOverflowPopUpButton.m in Sources */ = {isa = PBXBuildFile; fileRef = DD02572A09CB9398008F320C /* PSMOverflowPopUpButton.m */; };
		1D5FDDBE1208E93600C46BA3 /* PSMProgressIndicator.m in Sources */ = {isa = PBXBuildFile; fileRef = DD02572D09CB9398008F320C /* PSMProgressIndicator.m */; };
		1D5FDDBF1208E93600C46BA3 /* PSMRolloverButton.m in Sources */ = {isa = PBXBuildFile; fileRef = DD02572F09CB9398008F320C /* PSMRolloverButton.m */; };
		1D5FDDC01208E93600C46BA3 /* PSMTabBarCell.m in Sources */ = {isa = PBXBuildFile; fileRef = DD02573109CB9398008F320C /* PSMTabBarCell.m */; };
		1D5FDDC11208E93600C46BA3 /* PSMTabBarControl.m in Sources */ = {isa = PBXBuildFile; fileRef = DD02573309CB9398008F320C /* PSMTabBarControl.m */; };
		1D5FDDC21208E93600C46BA3 /* NSBezierPath_AMShading.m in Sources */ = {isa = PBXBuildFile; fileRef = F6E708B60A9D0EA400D0C4EF /* NSBezierPath_AMShading.m */; };
		1D5FDDC31208E93600C46BA3 /* PSMTabDragAssistant.m in Sources */ = {isa = PBXBuildFile; fileRef = F6E708B80A9D0EA400D0C4EF /* PSMTabDragAssistant.m */; };
		1D5FDDC41208E93600C46BA3 /* PSMUnifiedTabStyle.m in Sources */ = {isa = PBXBuildFile; fileRef = F6E708BA0A9D0EA400D0C4EF /* PSMUnifiedTabStyle.m */; };
		1D5FDDC51208E93600C46BA3 /* PSMAdiumTabStyle.m in Sources */ = {isa = PBXBuildFile; fileRef = F62D15EF0AA64B2F0075A287 /* PSMAdiumTabStyle.m */; };
		1D5FDDC61208E93600C46BA3 /* PSMTabDragWindow.m in Sources */ = {isa = PBXBuildFile; fileRef = F62D15F10AA64B2F0075A287 /* PSMTabDragWindow.m */; };
		1D5FDDC71208E93600C46BA3 /* iTermGrowlDelegate.m in Sources */ = {isa = PBXBuildFile; fileRef = F69E788C0AB7AC6D001EC0FF /* iTermGrowlDelegate.m */; };
		1D5FDDC91208E93600C46BA3 /* LineBuffer.m in Sources */ = {isa = PBXBuildFile; fileRef = 1D72438C11F416E500BD4924 /* LineBuffer.m */; };
		1D624BC81386E09E00111319 /* GTMCarbonEvent.m in Sources */ = {isa = PBXBuildFile; fileRef = 1D624BC71386E09E00111319 /* GTMCarbonEvent.m */; };
		1D624BD91386E0B600111319 /* GTMCarbonEvent.h in Headers */ = {isa = PBXBuildFile; fileRef = 1D624BD81386E0B600111319 /* GTMCarbonEvent.h */; };
		1D624BDD1386E0FA00111319 /* GTMDefines.h in Headers */ = {isa = PBXBuildFile; fileRef = 1D624BDC1386E0FA00111319 /* GTMDefines.h */; };
		1D624BEE1386E34F00111319 /* GTMObjectSingleton.h in Headers */ = {isa = PBXBuildFile; fileRef = 1D624BED1386E34F00111319 /* GTMObjectSingleton.h */; };
		1D624BF41386E39D00111319 /* GTMDebugSelectorValidation.h in Headers */ = {isa = PBXBuildFile; fileRef = 1D624BF31386E39D00111319 /* GTMDebugSelectorValidation.h */; };
		1D624BF61386E3B400111319 /* GTMTypeCasting.h in Headers */ = {isa = PBXBuildFile; fileRef = 1D624BF51386E3B400111319 /* GTMTypeCasting.h */; };
		1D67AAA914284BF300D5DA4E /* ToolNotes.h in Headers */ = {isa = PBXBuildFile; fileRef = 1D67AAA714284BF300D5DA4E /* ToolNotes.h */; };
		1D67AAAA14284BF300D5DA4E /* ToolNotes.m in Sources */ = {isa = PBXBuildFile; fileRef = 1D67AAA814284BF300D5DA4E /* ToolNotes.m */; };
		1D67ABAB14285D6000D5DA4E /* NSFileManager+iTerm.h in Headers */ = {isa = PBXBuildFile; fileRef = 1D67ABA914285D6000D5DA4E /* NSFileManager+iTerm.h */; };
		1D67ABAC14285D6000D5DA4E /* NSFileManager+iTerm.m in Sources */ = {isa = PBXBuildFile; fileRef = 1D67ABAA14285D6000D5DA4E /* NSFileManager+iTerm.m */; };
		1D6944D7169E96AC00C7048A /* ThreeFingerTapGestureRecognizer.h in Headers */ = {isa = PBXBuildFile; fileRef = 1D6944D5169E96AC00C7048A /* ThreeFingerTapGestureRecognizer.h */; };
		1D6944D8169E96AC00C7048A /* ThreeFingerTapGestureRecognizer.m in Sources */ = {isa = PBXBuildFile; fileRef = 1D6944D6169E96AC00C7048A /* ThreeFingerTapGestureRecognizer.m */; };
		1D699BC417CABC060094F0C1 /* CharacterRunInline.h in Headers */ = {isa = PBXBuildFile; fileRef = 1D699BC317CABC060094F0C1 /* CharacterRunInline.h */; };
		1D6A5FDF140D7AA000DE19F8 /* IBarCursorXMR.png in Resources */ = {isa = PBXBuildFile; fileRef = 1D6A5FDE140D7AA000DE19F8 /* IBarCursorXMR.png */; };
		1D6C18BE12951A3C00937A4A /* Carbon.framework in Frameworks */ = {isa = PBXBuildFile; fileRef = 1DEB293D1288899A00B2CB9F /* Carbon.framework */; };
		1D6C4D5A122329F000E0AA3E /* ColorPresets.plist in Resources */ = {isa = PBXBuildFile; fileRef = 1D6C4D59122329F000E0AA3E /* ColorPresets.plist */; };
		1D6C50A71226EEFB00E0AA3E /* ProfileListView.h in Headers */ = {isa = PBXBuildFile; fileRef = 1D6C50A51226EEFB00E0AA3E /* ProfileListView.h */; };
		1D6C50A81226EEFB00E0AA3E /* ProfileListView.m in Sources */ = {isa = PBXBuildFile; fileRef = 1D6C50A61226EEFB00E0AA3E /* ProfileListView.m */; };
		1D70BA351680158700824B72 /* PTYFontInfo.h in Headers */ = {isa = PBXBuildFile; fileRef = 1D70BA331680158700824B72 /* PTYFontInfo.h */; };
		1D70BA361680158700824B72 /* PTYFontInfo.m in Sources */ = {isa = PBXBuildFile; fileRef = 1D70BA341680158700824B72 /* PTYFontInfo.m */; };
		1D72439011F416F300BD4924 /* LineBuffer.h in Headers */ = {isa = PBXBuildFile; fileRef = 1D72438F11F416F300BD4924 /* LineBuffer.h */; };
		1D78B55E183EE1C000014D49 /* LineBufferPosition.h in Headers */ = {isa = PBXBuildFile; fileRef = 1D78B55C183EE1C000014D49 /* LineBufferPosition.h */; };
		1D78B55F183EE1C000014D49 /* LineBufferPosition.m in Sources */ = {isa = PBXBuildFile; fileRef = 1D78B55D183EE1C000014D49 /* LineBufferPosition.m */; };
		1D78B560183EE1C000014D49 /* LineBufferPosition.m in Sources */ = {isa = PBXBuildFile; fileRef = 1D78B55D183EE1C000014D49 /* LineBufferPosition.m */; };
		1D78B561183EEB9700014D49 /* ScriptingBridge.framework in Frameworks */ = {isa = PBXBuildFile; fileRef = 1D81F0BC183C3B0100910838 /* ScriptingBridge.framework */; };
		1D7B9A691491D82F003A2A22 /* IntervalMap.h in Headers */ = {isa = PBXBuildFile; fileRef = 1D7B9A671491D82F003A2A22 /* IntervalMap.h */; };
		1D7B9A6A1491D82F003A2A22 /* IntervalMap.m in Sources */ = {isa = PBXBuildFile; fileRef = 1D7B9A681491D82F003A2A22 /* IntervalMap.m */; };
		1D7C18811275D22900461E55 /* PasteboardHistory.h in Headers */ = {isa = PBXBuildFile; fileRef = 1D7C187F1275D22900461E55 /* PasteboardHistory.h */; };
		1D7C18821275D22900461E55 /* PasteboardHistory.m in Sources */ = {isa = PBXBuildFile; fileRef = 1D7C18801275D22900461E55 /* PasteboardHistory.m */; };
		1D7C1AD31276FD6E00461E55 /* PasteboardHistory.xib in Resources */ = {isa = PBXBuildFile; fileRef = 1D7C1AD11276FD6E00461E55 /* PasteboardHistory.xib */; };
		1D7C1D1212772ECC00461E55 /* NSDateFormatterExtras.h in Headers */ = {isa = PBXBuildFile; fileRef = 1D7C1D1012772ECC00461E55 /* NSDateFormatterExtras.h */; };
		1D7C1D1312772ECC00461E55 /* NSDateFormatterExtras.m in Sources */ = {isa = PBXBuildFile; fileRef = 1D7C1D1112772ECC00461E55 /* NSDateFormatterExtras.m */; };
		1D81F0BD183C3B0100910838 /* ScriptingBridge.framework in Frameworks */ = {isa = PBXBuildFile; fileRef = 1D81F0BC183C3B0100910838 /* ScriptingBridge.framework */; };
		1D81F0C0183C3C2D00910838 /* NSView+RecursiveDescription.h in Headers */ = {isa = PBXBuildFile; fileRef = 1D81F0BE183C3C2D00910838 /* NSView+RecursiveDescription.h */; };
		1D81F0C1183C3C2D00910838 /* NSView+RecursiveDescription.m in Sources */ = {isa = PBXBuildFile; fileRef = 1D81F0BF183C3C2D00910838 /* NSView+RecursiveDescription.m */; };
		1D81F0C3183C3CCD00910838 /* SBSystemPreferences.h in Headers */ = {isa = PBXBuildFile; fileRef = 1D81F0C2183C3CCD00910838 /* SBSystemPreferences.h */; };
		1D81F0C9183D4DAB00910838 /* nw_se_resize_cursor.png in Resources */ = {isa = PBXBuildFile; fileRef = 1D81F0C7183D4DAB00910838 /* nw_se_resize_cursor.png */; };
		1D81F0CA183D4DAB00910838 /* nw_se_resize_cursor.png in Resources */ = {isa = PBXBuildFile; fileRef = 1D81F0C7183D4DAB00910838 /* nw_se_resize_cursor.png */; };
		1D81F0CB183D4DAB00910838 /* nw_se_resize_cursor@2x.png in Resources */ = {isa = PBXBuildFile; fileRef = 1D81F0C8183D4DAB00910838 /* nw_se_resize_cursor@2x.png */; };
		1D81F0CC183D4DAB00910838 /* nw_se_resize_cursor@2x.png in Resources */ = {isa = PBXBuildFile; fileRef = 1D81F0C8183D4DAB00910838 /* nw_se_resize_cursor@2x.png */; };
		1D8255F9146869D8007CAE78 /* DefaultPointerActions.plist in Resources */ = {isa = PBXBuildFile; fileRef = 1D8255F8146869D8007CAE78 /* DefaultPointerActions.plist */; };
		1D8255FC14687EE8007CAE78 /* PointerPrefsController.h in Headers */ = {isa = PBXBuildFile; fileRef = 1D8255FA14687EE8007CAE78 /* PointerPrefsController.h */; };
		1D8255FD14687EE8007CAE78 /* PointerPrefsController.m in Sources */ = {isa = PBXBuildFile; fileRef = 1D8255FB14687EE8007CAE78 /* PointerPrefsController.m */; };
		1D825600146881EC007CAE78 /* PointerController.h in Headers */ = {isa = PBXBuildFile; fileRef = 1D8255FE146881EC007CAE78 /* PointerController.h */; };
		1D825601146881EC007CAE78 /* PointerController.m in Sources */ = {isa = PBXBuildFile; fileRef = 1D8255FF146881EC007CAE78 /* PointerController.m */; };
		1D825604146B258A007CAE78 /* EventMonitorView.h in Headers */ = {isa = PBXBuildFile; fileRef = 1D825602146B258A007CAE78 /* EventMonitorView.h */; };
		1D825605146B258A007CAE78 /* EventMonitorView.m in Sources */ = {isa = PBXBuildFile; fileRef = 1D825603146B258A007CAE78 /* EventMonitorView.m */; };
		1D844C8D13FD8B7700CD4F85 /* SplitPanel.xib in Resources */ = {isa = PBXBuildFile; fileRef = 1D844C8B13FD8B7700CD4F85 /* SplitPanel.xib */; };
		1D85D1ED1306687700A3E998 /* RegexKitLite.h in Headers */ = {isa = PBXBuildFile; fileRef = 1D85D1D81306687700A3E998 /* RegexKitLite.h */; };
		1D85D1EF1306687700A3E998 /* RegexKitLite.m in Sources */ = {isa = PBXBuildFile; fileRef = 1D85D1DA1306687700A3E998 /* RegexKitLite.m */; };
		1D8B8A141806038F00C2DC25 /* VT100Grid.h in Headers */ = {isa = PBXBuildFile; fileRef = 1D8B8A121806038F00C2DC25 /* VT100Grid.h */; };
		1D8B8A151806038F00C2DC25 /* VT100Grid.m in Sources */ = {isa = PBXBuildFile; fileRef = 1D8B8A131806038F00C2DC25 /* VT100Grid.m */; };
		1D8C6BF5126592DF00E2744E /* EncodingsWithLowerCase.plist in Resources */ = {isa = PBXBuildFile; fileRef = 1D8C6BF4126592DF00E2744E /* EncodingsWithLowerCase.plist */; };
		1D8F396B13EB7A2C0025B80B /* BroadcastInput.png in Resources */ = {isa = PBXBuildFile; fileRef = 1D8F396A13EB7A2C0025B80B /* BroadcastInput.png */; };
		1D8FC67C17E67FA700A82402 /* shell_launcher.c in Sources */ = {isa = PBXBuildFile; fileRef = 1D8FC67B17E67FA700A82402 /* shell_launcher.c */; };
		1D9053C617A5CCF100A0B64E /* MovingAverage.h in Headers */ = {isa = PBXBuildFile; fileRef = 1D9053C417A5CCF100A0B64E /* MovingAverage.h */; };
		1D9053C717A5CCF100A0B64E /* MovingAverage.m in Sources */ = {isa = PBXBuildFile; fileRef = 1D9053C517A5CCF100A0B64E /* MovingAverage.m */; };
		1D93D33512695442007F741B /* DVR.h in Headers */ = {isa = PBXBuildFile; fileRef = 1D93D33312695442007F741B /* DVR.h */; };
		1D93D33612695442007F741B /* DVR.m in Sources */ = {isa = PBXBuildFile; fileRef = 1D93D33412695442007F741B /* DVR.m */; };
		1D93D3471269741B007F741B /* DVRBuffer.h in Headers */ = {isa = PBXBuildFile; fileRef = 1D93D3451269741B007F741B /* DVRBuffer.h */; };
		1D93D34B1269746F007F741B /* DVRIndexEntry.h in Headers */ = {isa = PBXBuildFile; fileRef = 1D93D3491269746F007F741B /* DVRIndexEntry.h */; };
		1D93D34F126974BC007F741B /* DVRDecoder.h in Headers */ = {isa = PBXBuildFile; fileRef = 1D93D34D126974BC007F741B /* DVRDecoder.h */; };
		1D93D350126974BC007F741B /* DVRDecoder.m in Sources */ = {isa = PBXBuildFile; fileRef = 1D93D34E126974BC007F741B /* DVRDecoder.m */; };
		1D93D35312697529007F741B /* DVREncoder.h in Headers */ = {isa = PBXBuildFile; fileRef = 1D93D35112697529007F741B /* DVREncoder.h */; };
		1D93D35412697529007F741B /* DVREncoder.m in Sources */ = {isa = PBXBuildFile; fileRef = 1D93D35212697529007F741B /* DVREncoder.m */; };
		1D93D35A1269778C007F741B /* DVRBuffer.m in Sources */ = {isa = PBXBuildFile; fileRef = 1D93D3591269778C007F741B /* DVRBuffer.m */; };
		1D93D3B112697D53007F741B /* DVRIndexEntry.m in Sources */ = {isa = PBXBuildFile; fileRef = 1D93D3B012697D53007F741B /* DVRIndexEntry.m */; };
		1D94EAAD12D64022008225A9 /* UKCrashReporter Readme.txt in Resources */ = {isa = PBXBuildFile; fileRef = 1D94EAA412D64022008225A9 /* UKCrashReporter Readme.txt */; };
		1D94EAAE12D64022008225A9 /* UKCrashReporter.h in Headers */ = {isa = PBXBuildFile; fileRef = 1D94EAA512D64022008225A9 /* UKCrashReporter.h */; };
		1D94EAAF12D64022008225A9 /* UKCrashReporter.m in Sources */ = {isa = PBXBuildFile; fileRef = 1D94EAA612D64022008225A9 /* UKCrashReporter.m */; };
		1D94EAB012D64022008225A9 /* UKCrashReporter.nib in Resources */ = {isa = PBXBuildFile; fileRef = 1D94EAA712D64022008225A9 /* UKCrashReporter.nib */; };
		1D94EAB112D64022008225A9 /* UKCrashReporter.strings in Resources */ = {isa = PBXBuildFile; fileRef = 1D94EAA812D64022008225A9 /* UKCrashReporter.strings */; };
		1D94EAB212D64022008225A9 /* UKNibOwner.h in Headers */ = {isa = PBXBuildFile; fileRef = 1D94EAA912D64022008225A9 /* UKNibOwner.h */; };
		1D94EAB312D64022008225A9 /* UKNibOwner.m in Sources */ = {isa = PBXBuildFile; fileRef = 1D94EAAA12D64022008225A9 /* UKNibOwner.m */; };
		1D94EAB412D64022008225A9 /* UKSystemInfo.h in Headers */ = {isa = PBXBuildFile; fileRef = 1D94EAAB12D64022008225A9 /* UKSystemInfo.h */; };
		1D94EAB512D64022008225A9 /* UKSystemInfo.m in Sources */ = {isa = PBXBuildFile; fileRef = 1D94EAAC12D64022008225A9 /* UKSystemInfo.m */; };
		1D94EAC812D641D3008225A9 /* AddressBook.framework in Frameworks */ = {isa = PBXBuildFile; fileRef = 1D94EAC712D641D3008225A9 /* AddressBook.framework */; };
		1D988597135D23BD0072023F /* ProcessCache.h in Headers */ = {isa = PBXBuildFile; fileRef = 1D988595135D23BD0072023F /* ProcessCache.h */; };
		1D988598135D23BD0072023F /* ProcessCache.m in Sources */ = {isa = PBXBuildFile; fileRef = 1D988596135D23BD0072023F /* ProcessCache.m */; };
		1D99785312EEB3D600F0794D /* GlobalSearch.xib in Resources */ = {isa = PBXBuildFile; fileRef = 1D99785112EEB3D600F0794D /* GlobalSearch.xib */; };
		1D9A5523180FA46100B42CE9 /* iTermTests.m in Sources */ = {isa = PBXBuildFile; fileRef = 1D9A5521180FA46100B42CE9 /* iTermTests.m */; };
		1D9A5529180FA61700B42CE9 /* VT100ScreenTest.m in Sources */ = {isa = PBXBuildFile; fileRef = 1D9A5528180FA61700B42CE9 /* VT100ScreenTest.m */; };
		1D9A552A180FA63500B42CE9 /* VT100Screen.m in Sources */ = {isa = PBXBuildFile; fileRef = E8CF7562026DDA6303A80106 /* VT100Screen.m */; };
		1D9A552B180FA69200B42CE9 /* DVR.m in Sources */ = {isa = PBXBuildFile; fileRef = 1D93D33412695442007F741B /* DVR.m */; };
		1D9A552D180FA69900B42CE9 /* SearchResult.m in Sources */ = {isa = PBXBuildFile; fileRef = 1DC393C417B59B08000EE0F2 /* SearchResult.m */; };
		1D9A552E180FA69C00B42CE9 /* iTermExpose.m in Sources */ = {isa = PBXBuildFile; fileRef = 1DDBC61D12E2BCDC00BC3868 /* iTermExpose.m */; };
		1D9A552F180FA6A100B42CE9 /* iTermGrowlDelegate.m in Sources */ = {isa = PBXBuildFile; fileRef = F69E788C0AB7AC6D001EC0FF /* iTermGrowlDelegate.m */; };
		1D9A5530180FA70D00B42CE9 /* iTermController.m in Sources */ = {isa = PBXBuildFile; fileRef = E8A66F030272453F03A80106 /* iTermController.m */; };
		1D9A5531180FA73300B42CE9 /* FutureMethods.m in Sources */ = {isa = PBXBuildFile; fileRef = 1D9F6AB7140C9DC4009B5CD4 /* FutureMethods.m */; };
		1D9A5532180FA74500B42CE9 /* NSBitmapImageRep+CoreImage.m in Sources */ = {isa = PBXBuildFile; fileRef = 1DF0895813DBAE1F00A52AD8 /* NSBitmapImageRep+CoreImage.m */; };
		1D9A5533180FA77900B42CE9 /* Carbon.framework in Frameworks */ = {isa = PBXBuildFile; fileRef = 1DEB293D1288899A00B2CB9F /* Carbon.framework */; };
		1D9A5534180FA77F00B42CE9 /* Quartz.framework in Frameworks */ = {isa = PBXBuildFile; fileRef = 1DF0897013DBAF4C00A52AD8 /* Quartz.framework */; };
		1D9A5535180FA78B00B42CE9 /* DVRBuffer.m in Sources */ = {isa = PBXBuildFile; fileRef = 1D93D3591269778C007F741B /* DVRBuffer.m */; };
		1D9A5536180FA79100B42CE9 /* DVRDecoder.m in Sources */ = {isa = PBXBuildFile; fileRef = 1D93D34E126974BC007F741B /* DVRDecoder.m */; };
		1D9A5537180FA79400B42CE9 /* DVREncoder.m in Sources */ = {isa = PBXBuildFile; fileRef = 1D93D35212697529007F741B /* DVREncoder.m */; };
		1D9A5538180FA79F00B42CE9 /* GTMCarbonEvent.m in Sources */ = {isa = PBXBuildFile; fileRef = 1D624BC71386E09E00111319 /* GTMCarbonEvent.m */; };
		1D9A5539180FA7A300B42CE9 /* GlobalSearch.m in Sources */ = {isa = PBXBuildFile; fileRef = 1DAED28712E9395E005E49ED /* GlobalSearch.m */; };
		1D9A553C180FA7E600B42CE9 /* DVRIndexEntry.m in Sources */ = {isa = PBXBuildFile; fileRef = 1D93D3B012697D53007F741B /* DVRIndexEntry.m */; };
		1D9A553D180FA7EA00B42CE9 /* ITAddressBookMgr.m in Sources */ = {isa = PBXBuildFile; fileRef = 20E74F4904E9089700000106 /* ITAddressBookMgr.m */; };
		1D9A553E180FA7ED00B42CE9 /* PTYWindow.m in Sources */ = {isa = PBXBuildFile; fileRef = F56B230B03A1B36701A8A066 /* PTYWindow.m */; };
		1D9A553F180FA7F200B42CE9 /* PasteboardHistory.m in Sources */ = {isa = PBXBuildFile; fileRef = 1D7C18801275D22900461E55 /* PasteboardHistory.m */; };
		1D9A5540180FA7F600B42CE9 /* ProfileModel.m in Sources */ = {isa = PBXBuildFile; fileRef = 1DCF3E8D122419D200AD56F1 /* ProfileModel.m */; };
		1D9A5541180FA81400B42CE9 /* ProfileListView.m in Sources */ = {isa = PBXBuildFile; fileRef = 1D6C50A61226EEFB00E0AA3E /* ProfileListView.m */; };
		1D9A5542180FA81400B42CE9 /* ProfilesWindow.m in Sources */ = {isa = PBXBuildFile; fileRef = 1DE5EBE7122B892900C736B0 /* ProfilesWindow.m */; };
		1D9A5543180FA81400B42CE9 /* ProfileTableRow.m in Sources */ = {isa = PBXBuildFile; fileRef = 1D06E7D214BC04510097C0ED /* ProfileTableRow.m */; };
		1D9A5544180FA81400B42CE9 /* ProfileModelWrapper.m in Sources */ = {isa = PBXBuildFile; fileRef = 1D06E7D614BC04E20097C0ED /* ProfileModelWrapper.m */; };
		1D9A5545180FA81400B42CE9 /* ProfileTableView.m in Sources */ = {isa = PBXBuildFile; fileRef = 1D06E7DA14BC05DB0097C0ED /* ProfileTableView.m */; };
		1D9A5546180FA82E00B42CE9 /* EquivalenceClassSet.m in Sources */ = {isa = PBXBuildFile; fileRef = 1DAE714C14AAF24200DA144B /* EquivalenceClassSet.m */; };
		1D9A5547180FA82E00B42CE9 /* TmuxController.m in Sources */ = {isa = PBXBuildFile; fileRef = 1D3D218F1482F18A00FAC8E7 /* TmuxController.m */; };
		1D9A5548180FA82E00B42CE9 /* TmuxControllerRegistry.m in Sources */ = {isa = PBXBuildFile; fileRef = 1D0B613714A7BC1200C57C33 /* TmuxControllerRegistry.m */; };
		1D9A5549180FA82E00B42CE9 /* TmuxDashboardController.m in Sources */ = {isa = PBXBuildFile; fileRef = 1DD4CE7F14A51C0D00ED182E /* TmuxDashboardController.m */; };
		1D9A554A180FA82E00B42CE9 /* TmuxGateway.m in Sources */ = {isa = PBXBuildFile; fileRef = 1D3D21861482E0E500FAC8E7 /* TmuxGateway.m */; };
		1D9A554B180FA82E00B42CE9 /* TmuxHistoryParser.m in Sources */ = {isa = PBXBuildFile; fileRef = 1DB67CF01485C578005849A1 /* TmuxHistoryParser.m */; };
		1D9A554C180FA82E00B42CE9 /* TmuxLayoutParser.m in Sources */ = {isa = PBXBuildFile; fileRef = 1D3D21AE14839AAB00FAC8E7 /* TmuxLayoutParser.m */; };
		1D9A554D180FA82E00B42CE9 /* TmuxSessionsTable.m in Sources */ = {isa = PBXBuildFile; fileRef = 1DA9AEE914A51CA000BEB37B /* TmuxSessionsTable.m */; };
		1D9A554E180FA82E00B42CE9 /* TmuxStateParser.m in Sources */ = {isa = PBXBuildFile; fileRef = 1DB67CF41486BD3D005849A1 /* TmuxStateParser.m */; };
		1D9A554F180FA82E00B42CE9 /* TmuxWindowOpener.m in Sources */ = {isa = PBXBuildFile; fileRef = 1DB67CEC14850D53005849A1 /* TmuxWindowOpener.m */; };
		1D9A5550180FA82E00B42CE9 /* TmuxWindowsTable.m in Sources */ = {isa = PBXBuildFile; fileRef = 1D0B613B14A7C76500C57C33 /* TmuxWindowsTable.m */; };
		1D9A5551180FA82E00B42CE9 /* TSVParser.m in Sources */ = {isa = PBXBuildFile; fileRef = 1D3D21941483144600FAC8E7 /* TSVParser.m */; };
		1D9A555A180FA83900B42CE9 /* ArrangementPreviewView.m in Sources */ = {isa = PBXBuildFile; fileRef = 1D2560A913EE60E4006B35CD /* ArrangementPreviewView.m */; };
		1D9A555B180FA83900B42CE9 /* ContextMenuActionPrefsController.m in Sources */ = {isa = PBXBuildFile; fileRef = 1D21EE3A147711300066E04A /* ContextMenuActionPrefsController.m */; };
		1D9A555C180FA83900B42CE9 /* EventMonitorView.m in Sources */ = {isa = PBXBuildFile; fileRef = 1D825603146B258A007CAE78 /* EventMonitorView.m */; };
		1D9A555D180FA83900B42CE9 /* PointerPrefsController.m in Sources */ = {isa = PBXBuildFile; fileRef = 1D8255FB14687EE8007CAE78 /* PointerPrefsController.m */; };
		1D9A555E180FA83900B42CE9 /* PreferencePanel.m in Sources */ = {isa = PBXBuildFile; fileRef = FB019DE103670C6501F955DB /* PreferencePanel.m */; };
		1D9A555F180FA83900B42CE9 /* SmartSelectionController.m in Sources */ = {isa = PBXBuildFile; fileRef = 1D24C2C4142FEACF006B246F /* SmartSelectionController.m */; };
		1D9A5560180FA83900B42CE9 /* TriggerController.m in Sources */ = {isa = PBXBuildFile; fileRef = 1D31BC64142D33CA001F7ECB /* TriggerController.m */; };
		1D9A5561180FA83900B42CE9 /* TrouterPrefsController.m in Sources */ = {isa = PBXBuildFile; fileRef = 1D4AE8FD14343A760092EB49 /* TrouterPrefsController.m */; };
		1D9A5562180FA83900B42CE9 /* WindowArrangements.m in Sources */ = {isa = PBXBuildFile; fileRef = 1DCA5ECE13EE507800B7725E /* WindowArrangements.m */; };
		1D9A5563180FA84700B42CE9 /* NSBezierPath+iTerm.m in Sources */ = {isa = PBXBuildFile; fileRef = 1D085F9516F04D0900B7FCE9 /* NSBezierPath+iTerm.m */; };
		1D9A5564180FA84700B42CE9 /* NSDateFormatterExtras.m in Sources */ = {isa = PBXBuildFile; fileRef = 1D7C1D1112772ECC00461E55 /* NSDateFormatterExtras.m */; };
		1D9A5565180FA84700B42CE9 /* NSFileManager+iTerm.m in Sources */ = {isa = PBXBuildFile; fileRef = 1D67ABAA14285D6000D5DA4E /* NSFileManager+iTerm.m */; };
		1D9A5566180FA84700B42CE9 /* NSImage+CoreImage.m in Sources */ = {isa = PBXBuildFile; fileRef = 1DF0895A13DBAE1F00A52AD8 /* NSImage+CoreImage.m */; };
		1D9A5567180FA84700B42CE9 /* NSStringITerm.m in Sources */ = {isa = PBXBuildFile; fileRef = E8E901A202743CA303A80106 /* NSStringITerm.m */; };
		1D9A5569180FA85000B42CE9 /* Autocomplete.m in Sources */ = {isa = PBXBuildFile; fileRef = 1DE214E0128212EE004E3ADF /* Autocomplete.m */; };
		1D9A556A180FA85000B42CE9 /* Popup.m in Sources */ = {isa = PBXBuildFile; fileRef = 1DD736401283C2FA009B7829 /* Popup.m */; };
		1D9A556B180FA85500B42CE9 /* FakeWindow.m in Sources */ = {isa = PBXBuildFile; fileRef = 1D173858126C820A004622DC /* FakeWindow.m */; };
		1D9A556C180FA85900B42CE9 /* ToolbeltView.m in Sources */ = {isa = PBXBuildFile; fileRef = 1DE8DC881415513A00F83147 /* ToolbeltView.m */; };
		1D9A556D180FA85900B42CE9 /* ToolWrapper.m in Sources */ = {isa = PBXBuildFile; fileRef = 1DE8DF351415799700F83147 /* ToolWrapper.m */; };
		1D9A556E180FA85900B42CE9 /* ToolJobs.m in Sources */ = {isa = PBXBuildFile; fileRef = 1D19C71314171F1D00617E08 /* ToolJobs.m */; };
		1D9A556F180FA85900B42CE9 /* ToolNotes.m in Sources */ = {isa = PBXBuildFile; fileRef = 1D67AAA814284BF300D5DA4E /* ToolNotes.m */; };
		1D9A5570180FA85900B42CE9 /* ToolPasteHistory.m in Sources */ = {isa = PBXBuildFile; fileRef = 1DE8DDAC1415648600F83147 /* ToolPasteHistory.m */; };
		1D9A5571180FA85900B42CE9 /* ToolProfiles.m in Sources */ = {isa = PBXBuildFile; fileRef = 1DE8DC8C1415546000F83147 /* ToolProfiles.m */; };
		1D9A5572180FA85D00B42CE9 /* HighlightTrigger.m in Sources */ = {isa = PBXBuildFile; fileRef = 1D3BBD6A14759D6C00FAB389 /* HighlightTrigger.m */; };
		1D9A5573180FA85D00B42CE9 /* Trigger.m in Sources */ = {isa = PBXBuildFile; fileRef = 1D9DCBFD142D7BA60016228A /* Trigger.m */; };
		1D9A5574180FA85D00B42CE9 /* AlertTrigger.m in Sources */ = {isa = PBXBuildFile; fileRef = 1D9DCC15142D7FC10016228A /* AlertTrigger.m */; };
		1D9A5575180FA85D00B42CE9 /* BellTrigger.m in Sources */ = {isa = PBXBuildFile; fileRef = 1D9DCC0D142D7F5F0016228A /* BellTrigger.m */; };
		1D9A5576180FA85D00B42CE9 /* CoprocessTrigger.m in Sources */ = {isa = PBXBuildFile; fileRef = 1D9DDD91142E5AC600275650 /* CoprocessTrigger.m */; };
		1D9A5577180FA85D00B42CE9 /* BounceTrigger.m in Sources */ = {isa = PBXBuildFile; fileRef = 1D9DCC09142D7F300016228A /* BounceTrigger.m */; };
		1D9A5578180FA85D00B42CE9 /* GrowlTrigger.m in Sources */ = {isa = PBXBuildFile; fileRef = 1D9DCC03142D7E570016228A /* GrowlTrigger.m */; };
		1D9A5579180FA85D00B42CE9 /* ScriptTrigger.m in Sources */ = {isa = PBXBuildFile; fileRef = 1D9DCC11142D7F970016228A /* ScriptTrigger.m */; };
		1D9A557A180FA85D00B42CE9 /* SendTextTrigger.m in Sources */ = {isa = PBXBuildFile; fileRef = 1D24C283142EF334006B246F /* SendTextTrigger.m */; };
		1D9A557B180FA87000B42CE9 /* CharacterRun.m in Sources */ = {isa = PBXBuildFile; fileRef = 1D48B378167E809D000046EE /* CharacterRun.m */; };
		1D9A557C180FA87000B42CE9 /* ColorsMenuItemView.m in Sources */ = {isa = PBXBuildFile; fileRef = A073973F14C7694600786414 /* ColorsMenuItemView.m */; };
		1D9A557D180FA87000B42CE9 /* Coprocess.m in Sources */ = {isa = PBXBuildFile; fileRef = 1D9DDD9B142E5FBB00275650 /* Coprocess.m */; };
		1D9A557E180FA87000B42CE9 /* FindView.m in Sources */ = {isa = PBXBuildFile; fileRef = 1D237D27131D8741004DD60C /* FindView.m */; };
		1D9A557F180FA87000B42CE9 /* FindViewController.m in Sources */ = {isa = PBXBuildFile; fileRef = 1D237D93131D8D66004DD60C /* FindViewController.m */; };
		1D9A5580180FA87000B42CE9 /* FontSizeEstimator.m in Sources */ = {isa = PBXBuildFile; fileRef = 1DA8117D13CEA30A00CCA89A /* FontSizeEstimator.m */; };
		1D9A5581180FA87000B42CE9 /* IntervalMap.m in Sources */ = {isa = PBXBuildFile; fileRef = 1D7B9A681491D82F003A2A22 /* IntervalMap.m */; };
		1D9A5582180FA87000B42CE9 /* iTermApplication.m in Sources */ = {isa = PBXBuildFile; fileRef = DDF0FD64062916F70080EF74 /* iTermApplication.m */; };
		1D9A5583180FA87000B42CE9 /* iTermApplicationDelegate.m in Sources */ = {isa = PBXBuildFile; fileRef = 20D5CC6404E7AA0500000106 /* iTermApplicationDelegate.m */; };
		1D9A5584180FA87000B42CE9 /* iTermFontPanel.m in Sources */ = {isa = PBXBuildFile; fileRef = 1D2F3B3C1516BA460044C337 /* iTermFontPanel.m */; };
		1D9A5585180FA87000B42CE9 /* iTermKeyBindingMgr.m in Sources */ = {isa = PBXBuildFile; fileRef = DDDB7ABD05D7736600E197C2 /* iTermKeyBindingMgr.m */; };
		1D9A5586180FA87000B42CE9 /* iTermSearchField.m in Sources */ = {isa = PBXBuildFile; fileRef = 1DAED99112EDF923005E49ED /* iTermSearchField.m */; };
		1D9A5587180FA87000B42CE9 /* ITViewLocalizer.m in Sources */ = {isa = PBXBuildFile; fileRef = 20B8892B04E9342100000106 /* ITViewLocalizer.m */; };
		1D9A5588180FA87000B42CE9 /* MovePaneController.m in Sources */ = {isa = PBXBuildFile; fileRef = 1D29732614082676004C5DBE /* MovePaneController.m */; };
		1D9A5589180FA87000B42CE9 /* MovingAverage.m in Sources */ = {isa = PBXBuildFile; fileRef = 1D9053C517A5CCF100A0B64E /* MovingAverage.m */; };
		1D9A558A180FA87000B42CE9 /* PasteContext.m in Sources */ = {isa = PBXBuildFile; fileRef = 1D085F8516F02E7400B7FCE9 /* PasteContext.m */; };
		1D9A558B180FA87000B42CE9 /* PasteEvent.m in Sources */ = {isa = PBXBuildFile; fileRef = 1D085F9916F1135F00B7FCE9 /* PasteEvent.m */; };
		1D9A558C180FA87000B42CE9 /* PasteView.m in Sources */ = {isa = PBXBuildFile; fileRef = 1D085F9116F03E5400B7FCE9 /* PasteView.m */; };
		1D9A558D180FA87000B42CE9 /* PasteViewController.m in Sources */ = {isa = PBXBuildFile; fileRef = 1D085F8B16F0328B00B7FCE9 /* PasteViewController.m */; };
		1D9A558E180FA87000B42CE9 /* PointerController.m in Sources */ = {isa = PBXBuildFile; fileRef = 1D8255FF146881EC007CAE78 /* PointerController.m */; };
		1D9A558F180FA87000B42CE9 /* ProcessCache.m in Sources */ = {isa = PBXBuildFile; fileRef = 1D988596135D23BD0072023F /* ProcessCache.m */; };
		1D9A5590180FA87000B42CE9 /* PseudoTerminal.m in Sources */ = {isa = PBXBuildFile; fileRef = FBD0AD0A0337A5B701F955DB /* PseudoTerminal.m */; };
		1D9A5591180FA87000B42CE9 /* PseudoTerminalRestorer.m in Sources */ = {isa = PBXBuildFile; fileRef = 5ECE005E1454E59B004861E9 /* PseudoTerminalRestorer.m */; };
		1D9A5592180FA87000B42CE9 /* PTToolbarController.m in Sources */ = {isa = PBXBuildFile; fileRef = 2076B15804E8817300000106 /* PTToolbarController.m */; };
		1D9A5593180FA87000B42CE9 /* PTYFontInfo.m in Sources */ = {isa = PBXBuildFile; fileRef = 1D70BA341680158700824B72 /* PTYFontInfo.m */; };
		1D9A5594180FA87000B42CE9 /* PTYScrollView.m in Sources */ = {isa = PBXBuildFile; fileRef = E8CF755F026DDA6303A80106 /* PTYScrollView.m */; };
		1D9A5595180FA87000B42CE9 /* PTYSession.m in Sources */ = {isa = PBXBuildFile; fileRef = F52ED8DD037F0A7D01A8A066 /* PTYSession.m */; };
		1D9A5596180FA87000B42CE9 /* PTYSplitView.m in Sources */ = {isa = PBXBuildFile; fileRef = 1DD6707614934ADE008E4361 /* PTYSplitView.m */; };
		1D9A5597180FA87000B42CE9 /* PTYTab.m in Sources */ = {isa = PBXBuildFile; fileRef = 1D2E802D129DA45A00F3D71E /* PTYTab.m */; };
		1D9A5598180FA87000B42CE9 /* PTYTabView.m in Sources */ = {isa = PBXBuildFile; fileRef = F5E533B403B2959201A8A066 /* PTYTabView.m */; };
		1D9A5599180FA87000B42CE9 /* PTYTask.m in Sources */ = {isa = PBXBuildFile; fileRef = E8CF7560026DDA6303A80106 /* PTYTask.m */; };
		1D9A559A180FA87000B42CE9 /* PTYTextView.m in Sources */ = {isa = PBXBuildFile; fileRef = E8CF7561026DDA6303A80106 /* PTYTextView.m */; };
		1D9A559B180FA87000B42CE9 /* RoundedRectView.m in Sources */ = {isa = PBXBuildFile; fileRef = 1D085F9D16F137D900B7FCE9 /* RoundedRectView.m */; };
		1D9A559C180FA87000B42CE9 /* SessionTitleView.m in Sources */ = {isa = PBXBuildFile; fileRef = 1DEDC8FC1451F67D004F1615 /* SessionTitleView.m */; };
		1D9A559D180FA87000B42CE9 /* SessionView.m in Sources */ = {isa = PBXBuildFile; fileRef = 1D2E813012A18F7500F3D71E /* SessionView.m */; };
		1D9A559E180FA87000B42CE9 /* SolidColorView.m in Sources */ = {isa = PBXBuildFile; fileRef = 1DC38817148E840700B89F7C /* SolidColorView.m */; };
		1D9A559F180FA87000B42CE9 /* SplitPanel.m in Sources */ = {isa = PBXBuildFile; fileRef = 1DF8AF5713FD781700C8A435 /* SplitPanel.m */; };
		1D9A55A0180FA87000B42CE9 /* SplitSelectionView.m in Sources */ = {isa = PBXBuildFile; fileRef = 1D29732A14082A52004C5DBE /* SplitSelectionView.m */; };
		1D9A55A1180FA87000B42CE9 /* TextViewWrapper.m in Sources */ = {isa = PBXBuildFile; fileRef = 1D44218B1290B34500891504 /* TextViewWrapper.m */; };
		1D9A55A2180FA87000B42CE9 /* ThreeFingerTapGestureRecognizer.m in Sources */ = {isa = PBXBuildFile; fileRef = 1D6944D6169E96AC00C7048A /* ThreeFingerTapGestureRecognizer.m */; };
		1D9A55A3180FA87000B42CE9 /* ToastWindowController.m in Sources */ = {isa = PBXBuildFile; fileRef = 1D085FA116F138A000B7FCE9 /* ToastWindowController.m */; };
		1D9A55A4180FA87000B42CE9 /* Trouter.m in Sources */ = {isa = PBXBuildFile; fileRef = 1D06A04F134CDBED00C414EF /* Trouter.m */; };
		1D9A55A5180FA87000B42CE9 /* VT100Terminal.m in Sources */ = {isa = PBXBuildFile; fileRef = E8CF7563026DDA6303A80106 /* VT100Terminal.m */; };
		1D9A55A6180FA8B700B42CE9 /* NSBezierPath_AMShading.m in Sources */ = {isa = PBXBuildFile; fileRef = F6E708B60A9D0EA400D0C4EF /* NSBezierPath_AMShading.m */; };
		1D9A55A7180FA8B700B42CE9 /* PSMAdiumTabStyle.m in Sources */ = {isa = PBXBuildFile; fileRef = F62D15EF0AA64B2F0075A287 /* PSMAdiumTabStyle.m */; };
		1D9A55A8180FA8B700B42CE9 /* PSMAquaTabStyle.m in Sources */ = {isa = PBXBuildFile; fileRef = DD02572509CB9398008F320C /* PSMAquaTabStyle.m */; };
		1D9A55A9180FA8B700B42CE9 /* PSMMetalTabStyle.m in Sources */ = {isa = PBXBuildFile; fileRef = DD02572709CB9398008F320C /* PSMMetalTabStyle.m */; };
		1D9A55AA180FA8B700B42CE9 /* PSMOverflowPopUpButton.m in Sources */ = {isa = PBXBuildFile; fileRef = DD02572A09CB9398008F320C /* PSMOverflowPopUpButton.m */; };
		1D9A55AB180FA8B700B42CE9 /* PSMProgressIndicator.m in Sources */ = {isa = PBXBuildFile; fileRef = DD02572D09CB9398008F320C /* PSMProgressIndicator.m */; };
		1D9A55AC180FA8B700B42CE9 /* PSMRolloverButton.m in Sources */ = {isa = PBXBuildFile; fileRef = DD02572F09CB9398008F320C /* PSMRolloverButton.m */; };
		1D9A55AD180FA8B700B42CE9 /* PSMTabBarCell.m in Sources */ = {isa = PBXBuildFile; fileRef = DD02573109CB9398008F320C /* PSMTabBarCell.m */; };
		1D9A55AE180FA8B700B42CE9 /* PSMTabBarControl.m in Sources */ = {isa = PBXBuildFile; fileRef = DD02573309CB9398008F320C /* PSMTabBarControl.m */; };
		1D9A55AF180FA8B700B42CE9 /* PSMTabDragAssistant.m in Sources */ = {isa = PBXBuildFile; fileRef = F6E708B80A9D0EA400D0C4EF /* PSMTabDragAssistant.m */; };
		1D9A55B0180FA8B700B42CE9 /* PSMTabDragWindow.m in Sources */ = {isa = PBXBuildFile; fileRef = F62D15F10AA64B2F0075A287 /* PSMTabDragWindow.m */; };
		1D9A55B1180FA8B700B42CE9 /* PSMUnifiedTabStyle.m in Sources */ = {isa = PBXBuildFile; fileRef = F6E708BA0A9D0EA400D0C4EF /* PSMUnifiedTabStyle.m */; };
		1D9A55B2180FA8D400B42CE9 /* UKCrashReporter.m in Sources */ = {isa = PBXBuildFile; fileRef = 1D94EAA612D64022008225A9 /* UKCrashReporter.m */; };
		1D9A55B3180FA8D400B42CE9 /* UKNibOwner.m in Sources */ = {isa = PBXBuildFile; fileRef = 1D94EAAA12D64022008225A9 /* UKNibOwner.m */; };
		1D9A55B4180FA8D400B42CE9 /* UKSystemInfo.m in Sources */ = {isa = PBXBuildFile; fileRef = 1D94EAAC12D64022008225A9 /* UKSystemInfo.m */; };
		1D9A55B5180FA8F400B42CE9 /* AppKit.framework in Frameworks */ = {isa = PBXBuildFile; fileRef = 1DD39AD9180B8118004E56D5 /* AppKit.framework */; };
		1D9A55B8180FA92100B42CE9 /* libncurses.dylib in Frameworks */ = {isa = PBXBuildFile; fileRef = 1D13EADB12113A2D00909F9C /* libncurses.dylib */; };
		1D9A55B9180FA93000B42CE9 /* AddressBook.framework in Frameworks */ = {isa = PBXBuildFile; fileRef = 1D94EAC712D641D3008225A9 /* AddressBook.framework */; };
		1D9A55BA180FAA1100B42CE9 /* Growl in Frameworks */ = {isa = PBXBuildFile; fileRef = 1D9A553A180FA7C500B42CE9 /* Growl */; };
		1D9DCBFE142D7BA60016228A /* Trigger.h in Headers */ = {isa = PBXBuildFile; fileRef = 1D9DCBFC142D7BA60016228A /* Trigger.h */; };
		1D9DCBFF142D7BA60016228A /* Trigger.m in Sources */ = {isa = PBXBuildFile; fileRef = 1D9DCBFD142D7BA60016228A /* Trigger.m */; };
		1D9DCC04142D7E570016228A /* GrowlTrigger.h in Headers */ = {isa = PBXBuildFile; fileRef = 1D9DCC02142D7E570016228A /* GrowlTrigger.h */; };
		1D9DCC05142D7E570016228A /* GrowlTrigger.m in Sources */ = {isa = PBXBuildFile; fileRef = 1D9DCC03142D7E570016228A /* GrowlTrigger.m */; };
		1D9DCC0A142D7F300016228A /* BounceTrigger.h in Headers */ = {isa = PBXBuildFile; fileRef = 1D9DCC08142D7F300016228A /* BounceTrigger.h */; };
		1D9DCC0B142D7F300016228A /* BounceTrigger.m in Sources */ = {isa = PBXBuildFile; fileRef = 1D9DCC09142D7F300016228A /* BounceTrigger.m */; };
		1D9DCC0E142D7F5F0016228A /* BellTrigger.h in Headers */ = {isa = PBXBuildFile; fileRef = 1D9DCC0C142D7F5F0016228A /* BellTrigger.h */; };
		1D9DCC0F142D7F5F0016228A /* BellTrigger.m in Sources */ = {isa = PBXBuildFile; fileRef = 1D9DCC0D142D7F5F0016228A /* BellTrigger.m */; };
		1D9DCC12142D7F970016228A /* ScriptTrigger.h in Headers */ = {isa = PBXBuildFile; fileRef = 1D9DCC10142D7F970016228A /* ScriptTrigger.h */; };
		1D9DCC13142D7F970016228A /* ScriptTrigger.m in Sources */ = {isa = PBXBuildFile; fileRef = 1D9DCC11142D7F970016228A /* ScriptTrigger.m */; };
		1D9DCC16142D7FC10016228A /* AlertTrigger.h in Headers */ = {isa = PBXBuildFile; fileRef = 1D9DCC14142D7FC10016228A /* AlertTrigger.h */; };
		1D9DCC17142D7FC10016228A /* AlertTrigger.m in Sources */ = {isa = PBXBuildFile; fileRef = 1D9DCC15142D7FC10016228A /* AlertTrigger.m */; };
		1D9DDD92142E5AC600275650 /* CoprocessTrigger.h in Headers */ = {isa = PBXBuildFile; fileRef = 1D9DDD90142E5AC600275650 /* CoprocessTrigger.h */; };
		1D9DDD93142E5AC600275650 /* CoprocessTrigger.m in Sources */ = {isa = PBXBuildFile; fileRef = 1D9DDD91142E5AC600275650 /* CoprocessTrigger.m */; };
		1D9DDD9C142E5FBB00275650 /* Coprocess.h in Headers */ = {isa = PBXBuildFile; fileRef = 1D9DDD9A142E5FBB00275650 /* Coprocess.h */; };
		1D9DDD9D142E5FBB00275650 /* Coprocess.m in Sources */ = {isa = PBXBuildFile; fileRef = 1D9DDD9B142E5FBB00275650 /* Coprocess.m */; };
		1D9DDE9E142E855D00275650 /* Coprocess.png in Resources */ = {isa = PBXBuildFile; fileRef = 1D9DDE9D142E855D00275650 /* Coprocess.png */; };
		1D9F6AB8140C9DC4009B5CD4 /* FutureMethods.h in Headers */ = {isa = PBXBuildFile; fileRef = 1D9F6AB6140C9DC4009B5CD4 /* FutureMethods.h */; };
		1D9F6AB9140C9DC4009B5CD4 /* FutureMethods.m in Sources */ = {isa = PBXBuildFile; fileRef = 1D9F6AB7140C9DC4009B5CD4 /* FutureMethods.m */; };
		1DA02CFB1327612600D7E7DB /* bell.png in Resources */ = {isa = PBXBuildFile; fileRef = 1DA02CFA1327612600D7E7DB /* bell.png */; };
		1DA030F91328BD7C00D7E7DB /* wrap_to_bottom.png in Resources */ = {isa = PBXBuildFile; fileRef = 1DA030F71328BD7C00D7E7DB /* wrap_to_bottom.png */; };
		1DA030FA1328BD7C00D7E7DB /* wrap_to_top.png in Resources */ = {isa = PBXBuildFile; fileRef = 1DA030F81328BD7C00D7E7DB /* wrap_to_top.png */; };
		1DA26AC015007507004B5792 /* BackgroundThread.h in Headers */ = {isa = PBXBuildFile; fileRef = 1DA26ABE15007507004B5792 /* BackgroundThread.h */; };
		1DA26AC115007507004B5792 /* BackgroundThread.m in Sources */ = {isa = PBXBuildFile; fileRef = 1DA26ABF15007507004B5792 /* BackgroundThread.m */; };
		1DA34E04165F268F00AA91C4 /* IBarCursor@2x.png in Resources */ = {isa = PBXBuildFile; fileRef = 1DA34E02165F268F00AA91C4 /* IBarCursor@2x.png */; };
		1DA34E05165F268F00AA91C4 /* IBarCursorXMR@2x.png in Resources */ = {isa = PBXBuildFile; fileRef = 1DA34E03165F268F00AA91C4 /* IBarCursorXMR@2x.png */; };
		1DA7894814AC19F500C8FBD9 /* Growl in Frameworks */ = {isa = PBXBuildFile; fileRef = 1DA7894714AC19F500C8FBD9 /* Growl */; };
		1DA8117E13CEA30A00CCA89A /* FontSizeEstimator.h in Headers */ = {isa = PBXBuildFile; fileRef = 1DA8117C13CEA30A00CCA89A /* FontSizeEstimator.h */; };
		1DA8117F13CEA30A00CCA89A /* FontSizeEstimator.m in Sources */ = {isa = PBXBuildFile; fileRef = 1DA8117D13CEA30A00CCA89A /* FontSizeEstimator.m */; };
		1DA9AEEA14A51CA000BEB37B /* TmuxSessionsTable.h in Headers */ = {isa = PBXBuildFile; fileRef = 1DA9AEE814A51CA000BEB37B /* TmuxSessionsTable.h */; };
		1DA9AEEB14A51CA000BEB37B /* TmuxSessionsTable.m in Sources */ = {isa = PBXBuildFile; fileRef = 1DA9AEE914A51CA000BEB37B /* TmuxSessionsTable.m */; };
		1DAAE592180FAD9A0061611B /* Growl.framework in CopyFiles */ = {isa = PBXBuildFile; fileRef = 5ECE4AC41451343E002A9CC2 /* Growl.framework */; };
		1DAAE593180FAD9A0061611B /* Sparkle.framework in CopyFiles */ = {isa = PBXBuildFile; fileRef = F6E2DED70AE2F67200D20B3B /* Sparkle.framework */; };
		1DAE714D14AAF24200DA144B /* EquivalenceClassSet.h in Headers */ = {isa = PBXBuildFile; fileRef = 1DAE714B14AAF24200DA144B /* EquivalenceClassSet.h */; };
		1DAE714E14AAF24200DA144B /* EquivalenceClassSet.m in Sources */ = {isa = PBXBuildFile; fileRef = 1DAE714C14AAF24200DA144B /* EquivalenceClassSet.m */; };
		1DAED28812E9395E005E49ED /* GlobalSearch.h in Headers */ = {isa = PBXBuildFile; fileRef = 1DAED28612E9395E005E49ED /* GlobalSearch.h */; };
		1DAED28912E9395E005E49ED /* GlobalSearch.m in Sources */ = {isa = PBXBuildFile; fileRef = 1DAED28712E9395E005E49ED /* GlobalSearch.m */; };
		1DAED5B212ECC485005E49ED /* FakeWindow.m in Sources */ = {isa = PBXBuildFile; fileRef = 1D173858126C820A004622DC /* FakeWindow.m */; };
		1DAED99212EDF923005E49ED /* iTermSearchField.h in Headers */ = {isa = PBXBuildFile; fileRef = 1DAED99012EDF923005E49ED /* iTermSearchField.h */; };
		1DAED99312EDF923005E49ED /* iTermSearchField.m in Sources */ = {isa = PBXBuildFile; fileRef = 1DAED99112EDF923005E49ED /* iTermSearchField.m */; };
		1DB67CED14850D53005849A1 /* TmuxWindowOpener.h in Headers */ = {isa = PBXBuildFile; fileRef = 1DB67CEB14850D53005849A1 /* TmuxWindowOpener.h */; };
		1DB67CEE14850D53005849A1 /* TmuxWindowOpener.m in Sources */ = {isa = PBXBuildFile; fileRef = 1DB67CEC14850D53005849A1 /* TmuxWindowOpener.m */; };
		1DB67CF11485C578005849A1 /* TmuxHistoryParser.h in Headers */ = {isa = PBXBuildFile; fileRef = 1DB67CEF1485C578005849A1 /* TmuxHistoryParser.h */; };
		1DB67CF21485C578005849A1 /* TmuxHistoryParser.m in Sources */ = {isa = PBXBuildFile; fileRef = 1DB67CF01485C578005849A1 /* TmuxHistoryParser.m */; };
		1DB67CF51486BD3D005849A1 /* TmuxStateParser.h in Headers */ = {isa = PBXBuildFile; fileRef = 1DB67CF31486BD3D005849A1 /* TmuxStateParser.h */; };
		1DB67CF61486BD3D005849A1 /* TmuxStateParser.m in Sources */ = {isa = PBXBuildFile; fileRef = 1DB67CF41486BD3D005849A1 /* TmuxStateParser.m */; };
		1DB72CF61396059200EB1005 /* xterm-terminfo.txt in Resources */ = {isa = PBXBuildFile; fileRef = 1DB72CF51396059200EB1005 /* xterm-terminfo.txt */; };
		1DB9D8F2183FE9EF0029F0B5 /* HotkeyWindowController.h in Headers */ = {isa = PBXBuildFile; fileRef = 1DB9D8F0183FE9EF0029F0B5 /* HotkeyWindowController.h */; };
		1DB9D8F3183FE9EF0029F0B5 /* HotkeyWindowController.m in Sources */ = {isa = PBXBuildFile; fileRef = 1DB9D8F1183FE9EF0029F0B5 /* HotkeyWindowController.m */; };
		1DB9D8F4183FE9EF0029F0B5 /* HotkeyWindowController.m in Sources */ = {isa = PBXBuildFile; fileRef = 1DB9D8F1183FE9EF0029F0B5 /* HotkeyWindowController.m */; };
		1DC38818148E840700B89F7C /* SolidColorView.h in Headers */ = {isa = PBXBuildFile; fileRef = 1DC38816148E840600B89F7C /* SolidColorView.h */; };
		1DC38819148E840700B89F7C /* SolidColorView.m in Sources */ = {isa = PBXBuildFile; fileRef = 1DC38817148E840700B89F7C /* SolidColorView.m */; };
		1DC742A0127C96F90069594C /* IBarCursor.png in Resources */ = {isa = PBXBuildFile; fileRef = 1DC7429F127C96F90069594C /* IBarCursor.png */; };
		1DCA5ECF13EE507800B7725E /* WindowArrangements.h in Headers */ = {isa = PBXBuildFile; fileRef = 1DCA5ECD13EE507800B7725E /* WindowArrangements.h */; };
		1DCA5ED013EE507800B7725E /* WindowArrangements.m in Sources */ = {isa = PBXBuildFile; fileRef = 1DCA5ECE13EE507800B7725E /* WindowArrangements.m */; };
		1DCBC811126DD98200D5B961 /* WindowControllerInterface.h in Headers */ = {isa = PBXBuildFile; fileRef = 1DCBC810126DD98200D5B961 /* WindowControllerInterface.h */; };
		1DCF3CB71222FF1400AD56F1 /* PresetKeyMappings.plist in Resources */ = {isa = PBXBuildFile; fileRef = 1DCF3CB61222FF1400AD56F1 /* PresetKeyMappings.plist */; };
		1DCF3E8F122419D200AD56F1 /* ProfileModel.m in Sources */ = {isa = PBXBuildFile; fileRef = 1DCF3E8D122419D200AD56F1 /* ProfileModel.m */; };
		1DCF3EC61224D03D00AD56F1 /* DefaultBookmark.plist in Resources */ = {isa = PBXBuildFile; fileRef = 1DCF3EC51224D03D00AD56F1 /* DefaultBookmark.plist */; };
		1DCF3F001224EEBD00AD56F1 /* MigrationMap.plist in Resources */ = {isa = PBXBuildFile; fileRef = 1DCF3EFF1224EEBD00AD56F1 /* MigrationMap.plist */; };
		1DD39ACF180B7884004E56D5 /* VT100GridTypes.m in Sources */ = {isa = PBXBuildFile; fileRef = 1DD39ACE180B7884004E56D5 /* VT100GridTypes.m */; };
		1DD39AD7180B8118004E56D5 /* Cocoa.framework in Frameworks */ = {isa = PBXBuildFile; fileRef = 1DD39AD6180B8118004E56D5 /* Cocoa.framework */; };
		1DD39AE1180B8118004E56D5 /* InfoPlist.strings in Resources */ = {isa = PBXBuildFile; fileRef = 1DD39ADF180B8118004E56D5 /* InfoPlist.strings */; };
		1DD39AE7180B8118004E56D5 /* Credits.rtf in Resources */ = {isa = PBXBuildFile; fileRef = 1DD39AE5180B8118004E56D5 /* Credits.rtf */; };
		1DD39AEF180B8118004E56D5 /* Images.xcassets in Resources */ = {isa = PBXBuildFile; fileRef = 1DD39AEE180B8118004E56D5 /* Images.xcassets */; };
		1DD39B10180B817B004E56D5 /* VT100Grid.m in Sources */ = {isa = PBXBuildFile; fileRef = 1D8B8A131806038F00C2DC25 /* VT100Grid.m */; };
		1DD39B11180B817B004E56D5 /* VT100GridTypes.m in Sources */ = {isa = PBXBuildFile; fileRef = 1DD39ACE180B7884004E56D5 /* VT100GridTypes.m */; };
		1DD39B14180B819A004E56D5 /* VT100GridTest.h in Headers */ = {isa = PBXBuildFile; fileRef = 1DD39B12180B819A004E56D5 /* VT100GridTest.h */; };
		1DD39B16180B81B3004E56D5 /* VT100GridTest.m in Sources */ = {isa = PBXBuildFile; fileRef = 1DD39B13180B819A004E56D5 /* VT100GridTest.m */; };
		1DD39B17180B82AC004E56D5 /* ScreenChar.m in Sources */ = {isa = PBXBuildFile; fileRef = 1D36155412CBF33E00803EA9 /* ScreenChar.m */; };
		1DD39B1A180B82F5004E56D5 /* DebugLogging.h in Headers */ = {isa = PBXBuildFile; fileRef = 1DD39B18180B82F5004E56D5 /* DebugLogging.h */; };
		1DD39B1B180B82F5004E56D5 /* DebugLogging.m in Sources */ = {isa = PBXBuildFile; fileRef = 1DD39B19180B82F5004E56D5 /* DebugLogging.m */; };
		1DD39B1C180B834A004E56D5 /* DebugLogging.m in Sources */ = {isa = PBXBuildFile; fileRef = 1DD39B19180B82F5004E56D5 /* DebugLogging.m */; };
		1DD39B1E180B8415004E56D5 /* LineBuffer.m in Sources */ = {isa = PBXBuildFile; fileRef = 1D72438C11F416E500BD4924 /* LineBuffer.m */; };
		1DD39B1F180B841C004E56D5 /* RegexKitLite.m in Sources */ = {isa = PBXBuildFile; fileRef = 1D85D1DA1306687700A3E998 /* RegexKitLite.m */; };
		1DD39B22180B8467004E56D5 /* BackgroundThread.m in Sources */ = {isa = PBXBuildFile; fileRef = 1DA26ABF15007507004B5792 /* BackgroundThread.m */; };
		1DD39B7B180B8842004E56D5 /* libicucore.dylib in Frameworks */ = {isa = PBXBuildFile; fileRef = 1DD39B7A180B8842004E56D5 /* libicucore.dylib */; };
		1DD4CE7D14A5163B00ED182E /* TmuxDashboard.xib in Resources */ = {isa = PBXBuildFile; fileRef = 1DD4CE7C14A5163B00ED182E /* TmuxDashboard.xib */; };
		1DD4CE8014A51C0D00ED182E /* TmuxDashboardController.h in Headers */ = {isa = PBXBuildFile; fileRef = 1DD4CE7E14A51C0D00ED182E /* TmuxDashboardController.h */; };
		1DD4CE8114A51C0D00ED182E /* TmuxDashboardController.m in Sources */ = {isa = PBXBuildFile; fileRef = 1DD4CE7F14A51C0D00ED182E /* TmuxDashboardController.m */; };
		1DD6707714934ADE008E4361 /* PTYSplitView.h in Headers */ = {isa = PBXBuildFile; fileRef = 1DD6707514934ADE008E4361 /* PTYSplitView.h */; };
		1DD6707814934ADE008E4361 /* PTYSplitView.m in Sources */ = {isa = PBXBuildFile; fileRef = 1DD6707614934ADE008E4361 /* PTYSplitView.m */; };
		1DD736411283C2FA009B7829 /* Popup.h in Headers */ = {isa = PBXBuildFile; fileRef = 1DD7363F1283C2FA009B7829 /* Popup.h */; };
		1DD736421283C2FA009B7829 /* Popup.m in Sources */ = {isa = PBXBuildFile; fileRef = 1DD736401283C2FA009B7829 /* Popup.m */; };
		1DDBC61E12E2BCDC00BC3868 /* iTermExpose.h in Headers */ = {isa = PBXBuildFile; fileRef = 1DDBC61C12E2BCDC00BC3868 /* iTermExpose.h */; };
		1DDBC61F12E2BCDC00BC3868 /* iTermExpose.m in Sources */ = {isa = PBXBuildFile; fileRef = 1DDBC61D12E2BCDC00BC3868 /* iTermExpose.m */; };
		1DE214E1128212EE004E3ADF /* Autocomplete.h in Headers */ = {isa = PBXBuildFile; fileRef = 1DE214DF128212EE004E3ADF /* Autocomplete.h */; };
		1DE214E2128212EE004E3ADF /* Autocomplete.m in Sources */ = {isa = PBXBuildFile; fileRef = 1DE214E0128212EE004E3ADF /* Autocomplete.m */; };
		1DE2154312821F1C004E3ADF /* Autocomplete.xib in Resources */ = {isa = PBXBuildFile; fileRef = 1DE2154112821F1C004E3ADF /* Autocomplete.xib */; };
		1DE5EBE8122B892900C736B0 /* ProfilesWindow.h in Headers */ = {isa = PBXBuildFile; fileRef = 1DE5EBE6122B892900C736B0 /* ProfilesWindow.h */; };
		1DE5EBE9122B892900C736B0 /* ProfilesWindow.m in Sources */ = {isa = PBXBuildFile; fileRef = 1DE5EBE7122B892900C736B0 /* ProfilesWindow.m */; };
		1DE8DC891415513A00F83147 /* ToolbeltView.h in Headers */ = {isa = PBXBuildFile; fileRef = 1DE8DC871415513A00F83147 /* ToolbeltView.h */; };
		1DE8DC8A1415513A00F83147 /* ToolbeltView.m in Sources */ = {isa = PBXBuildFile; fileRef = 1DE8DC881415513A00F83147 /* ToolbeltView.m */; };
		1DE8DC8D1415546000F83147 /* ToolProfiles.h in Headers */ = {isa = PBXBuildFile; fileRef = 1DE8DC8B1415546000F83147 /* ToolProfiles.h */; };
		1DE8DC8E1415546000F83147 /* ToolProfiles.m in Sources */ = {isa = PBXBuildFile; fileRef = 1DE8DC8C1415546000F83147 /* ToolProfiles.m */; };
		1DE8DDAD1415648600F83147 /* ToolPasteHistory.h in Headers */ = {isa = PBXBuildFile; fileRef = 1DE8DDAB1415648600F83147 /* ToolPasteHistory.h */; };
		1DE8DDAE1415648600F83147 /* ToolPasteHistory.m in Sources */ = {isa = PBXBuildFile; fileRef = 1DE8DDAC1415648600F83147 /* ToolPasteHistory.m */; };
		1DE8DF361415799700F83147 /* ToolWrapper.h in Headers */ = {isa = PBXBuildFile; fileRef = 1DE8DF341415799700F83147 /* ToolWrapper.h */; };
		1DE8DF371415799700F83147 /* ToolWrapper.m in Sources */ = {isa = PBXBuildFile; fileRef = 1DE8DF351415799700F83147 /* ToolWrapper.m */; };
		1DEDC8FD1451F67D004F1615 /* SessionTitleView.h in Headers */ = {isa = PBXBuildFile; fileRef = 1DEDC8FB1451F67D004F1615 /* SessionTitleView.h */; };
		1DEDC8FE1451F67D004F1615 /* SessionTitleView.m in Sources */ = {isa = PBXBuildFile; fileRef = 1DEDC8FC1451F67D004F1615 /* SessionTitleView.m */; };
		1DF0895B13DBAE1F00A52AD8 /* NSBitmapImageRep+CoreImage.h in Headers */ = {isa = PBXBuildFile; fileRef = 1DF0895713DBAE1F00A52AD8 /* NSBitmapImageRep+CoreImage.h */; };
		1DF0895C13DBAE1F00A52AD8 /* NSBitmapImageRep+CoreImage.m in Sources */ = {isa = PBXBuildFile; fileRef = 1DF0895813DBAE1F00A52AD8 /* NSBitmapImageRep+CoreImage.m */; };
		1DF0895D13DBAE1F00A52AD8 /* NSImage+CoreImage.h in Headers */ = {isa = PBXBuildFile; fileRef = 1DF0895913DBAE1F00A52AD8 /* NSImage+CoreImage.h */; };
		1DF0895E13DBAE1F00A52AD8 /* NSImage+CoreImage.m in Sources */ = {isa = PBXBuildFile; fileRef = 1DF0895A13DBAE1F00A52AD8 /* NSImage+CoreImage.m */; };
		1DF0897113DBAF4C00A52AD8 /* Quartz.framework in Frameworks */ = {isa = PBXBuildFile; fileRef = 1DF0897013DBAF4C00A52AD8 /* Quartz.framework */; };
		1DF8AF5813FD781700C8A435 /* SplitPanel.h in Headers */ = {isa = PBXBuildFile; fileRef = 1DF8AF5613FD781700C8A435 /* SplitPanel.h */; };
		1DF8AF5913FD781700C8A435 /* SplitPanel.m in Sources */ = {isa = PBXBuildFile; fileRef = 1DF8AF5713FD781700C8A435 /* SplitPanel.m */; };
		49A6E4091211CC6000D9AD6F /* Compatability.h in Headers */ = {isa = PBXBuildFile; fileRef = 49A6E4081211CC6000D9AD6F /* Compatability.h */; };
		5ECE005F1454E59B004861E9 /* PseudoTerminalRestorer.h in Headers */ = {isa = PBXBuildFile; fileRef = 5ECE005D1454E59B004861E9 /* PseudoTerminalRestorer.h */; };
		5ECE00601454E59B004861E9 /* PseudoTerminalRestorer.m in Sources */ = {isa = PBXBuildFile; fileRef = 5ECE005E1454E59B004861E9 /* PseudoTerminalRestorer.m */; };
		5ECE4AE814513F05002A9CC2 /* Growl.framework in CopyFiles */ = {isa = PBXBuildFile; fileRef = 5ECE4AC41451343E002A9CC2 /* Growl.framework */; };
		5ECE4AEA14514058002A9CC2 /* Growl Registration Ticket.growlRegDict in Resources */ = {isa = PBXBuildFile; fileRef = 5ECE4AE914514058002A9CC2 /* Growl Registration Ticket.growlRegDict */; };
		874206490564169600CFC3F1 /* iTermApplicationDelegate.h in Headers */ = {isa = PBXBuildFile; fileRef = 20D5CC6304E7AA0500000106 /* iTermApplicationDelegate.h */; };
		8742064D0564169600CFC3F1 /* iTerm.icns in Resources */ = {isa = PBXBuildFile; fileRef = E8EDCE69015E0A5703000001 /* iTerm.icns */; };
		8742064F0564169600CFC3F1 /* main.m in Sources */ = {isa = PBXBuildFile; fileRef = E8CF757F026DDAD703A80106 /* main.m */; };
		874206500564169600CFC3F1 /* iTermApplicationDelegate.m in Sources */ = {isa = PBXBuildFile; fileRef = 20D5CC6404E7AA0500000106 /* iTermApplicationDelegate.m */; };
		874206530564169600CFC3F1 /* AppKit.framework in Frameworks */ = {isa = PBXBuildFile; fileRef = 0464AB2F006CD2EC7F000001 /* AppKit.framework */; };
		9325FF500FB54E00004EC67C /* MainMenu.xib in Resources */ = {isa = PBXBuildFile; fileRef = 9325FF4E0FB54E00004EC67C /* MainMenu.xib */; };
		93A6FEFA10685E9900A5F905 /* dsa_pub.pem in Resources */ = {isa = PBXBuildFile; fileRef = 93A6FEF910685E9900A5F905 /* dsa_pub.pem */; };
		9D737D5F17495B4100B3334D /* PrefsGeneral.png in Resources */ = {isa = PBXBuildFile; fileRef = 9D737D5D17495B4100B3334D /* PrefsGeneral.png */; };
		9D737D6017495B4100B3334D /* PrefsGeneral@2x.png in Resources */ = {isa = PBXBuildFile; fileRef = 9D737D5E17495B4100B3334D /* PrefsGeneral@2x.png */; };
		9DB3D6E0176C8F0B0071CCF8 /* PrefsAppearance.png in Resources */ = {isa = PBXBuildFile; fileRef = 9DB3D6DE176C8F0B0071CCF8 /* PrefsAppearance.png */; };
		9DB3D6E1176C8F0B0071CCF8 /* PrefsAppearance@2x.png in Resources */ = {isa = PBXBuildFile; fileRef = 9DB3D6DF176C8F0B0071CCF8 /* PrefsAppearance@2x.png */; };
		9DB3D6E4176CB4D80071CCF8 /* PrefsProfile.png in Resources */ = {isa = PBXBuildFile; fileRef = 9DB3D6E2176CB4D80071CCF8 /* PrefsProfile.png */; };
		9DB3D6E5176CB4D80071CCF8 /* PrefsProfile@2x.png in Resources */ = {isa = PBXBuildFile; fileRef = 9DB3D6E3176CB4D80071CCF8 /* PrefsProfile@2x.png */; };
		9DB3D6E8176CBC0C0071CCF8 /* PrefsKeyboard.png in Resources */ = {isa = PBXBuildFile; fileRef = 9DB3D6E6176CBC0C0071CCF8 /* PrefsKeyboard.png */; };
		9DB3D6E9176CBC0C0071CCF8 /* PrefsKeyboard@2x.png in Resources */ = {isa = PBXBuildFile; fileRef = 9DB3D6E7176CBC0C0071CCF8 /* PrefsKeyboard@2x.png */; };
		9DB3D6EC176CC47E0071CCF8 /* PrefsMouse.png in Resources */ = {isa = PBXBuildFile; fileRef = 9DB3D6EA176CC47E0071CCF8 /* PrefsMouse.png */; };
		9DB3D6ED176CC47E0071CCF8 /* PrefsMouse@2x.png in Resources */ = {isa = PBXBuildFile; fileRef = 9DB3D6EB176CC47E0071CCF8 /* PrefsMouse@2x.png */; };
		9DB3D6F0176CCABE0071CCF8 /* PrefsArrangements.png in Resources */ = {isa = PBXBuildFile; fileRef = 9DB3D6EE176CCABE0071CCF8 /* PrefsArrangements.png */; };
		9DB3D6F1176CCABE0071CCF8 /* PrefsArrangements@2x.png in Resources */ = {isa = PBXBuildFile; fileRef = 9DB3D6EF176CCABE0071CCF8 /* PrefsArrangements@2x.png */; };
		A073973E14C768E400786414 /* ColorsMenuItemView.h in Headers */ = {isa = PBXBuildFile; fileRef = A073973D14C768E400786414 /* ColorsMenuItemView.h */; };
		A073974014C7694600786414 /* ColorsMenuItemView.m in Sources */ = {isa = PBXBuildFile; fileRef = A073973F14C7694600786414 /* ColorsMenuItemView.m */; };
		A63F4095183B398C003A6A6D /* PTYNoteViewController.h in Headers */ = {isa = PBXBuildFile; fileRef = A63F4093183B398C003A6A6D /* PTYNoteViewController.h */; };
		A63F4096183B398C003A6A6D /* PTYNoteViewController.m in Sources */ = {isa = PBXBuildFile; fileRef = A63F4094183B398C003A6A6D /* PTYNoteViewController.m */; };
		A63F4097183B398C003A6A6D /* PTYNoteViewController.m in Sources */ = {isa = PBXBuildFile; fileRef = A63F4094183B398C003A6A6D /* PTYNoteViewController.m */; };
		A63F409A183B3AA7003A6A6D /* PTYNoteView.h in Headers */ = {isa = PBXBuildFile; fileRef = A63F4098183B3AA7003A6A6D /* PTYNoteView.h */; };
		A63F409B183B3AA7003A6A6D /* PTYNoteView.m in Sources */ = {isa = PBXBuildFile; fileRef = A63F4099183B3AA7003A6A6D /* PTYNoteView.m */; };
		A63F409C183B3AA7003A6A6D /* PTYNoteView.m in Sources */ = {isa = PBXBuildFile; fileRef = A63F4099183B3AA7003A6A6D /* PTYNoteView.m */; };
		A63F409F183F3AF5003A6A6D /* VT100LineInfo.h in Headers */ = {isa = PBXBuildFile; fileRef = A63F409D183F3AF5003A6A6D /* VT100LineInfo.h */; };
		A63F40A0183F3AF5003A6A6D /* VT100LineInfo.m in Sources */ = {isa = PBXBuildFile; fileRef = A63F409E183F3AF5003A6A6D /* VT100LineInfo.m */; };
		A63F40A1183F3AF5003A6A6D /* VT100LineInfo.m in Sources */ = {isa = PBXBuildFile; fileRef = A63F409E183F3AF5003A6A6D /* VT100LineInfo.m */; };
		A63F40A4183F3B78003A6A6D /* LineBlock.h in Headers */ = {isa = PBXBuildFile; fileRef = A63F40A2183F3B78003A6A6D /* LineBlock.h */; };
		A63F40A5183F3B78003A6A6D /* LineBlock.m in Sources */ = {isa = PBXBuildFile; fileRef = A63F40A3183F3B78003A6A6D /* LineBlock.m */; };
		A63F40A6183F3B78003A6A6D /* LineBlock.m in Sources */ = {isa = PBXBuildFile; fileRef = A63F40A3183F3B78003A6A6D /* LineBlock.m */; };
		A63F40A9183F3CED003A6A6D /* LineBufferHelpers.h in Headers */ = {isa = PBXBuildFile; fileRef = A63F40A7183F3CED003A6A6D /* LineBufferHelpers.h */; };
		A63F40AA183F3CED003A6A6D /* LineBufferHelpers.m in Sources */ = {isa = PBXBuildFile; fileRef = A63F40A8183F3CED003A6A6D /* LineBufferHelpers.m */; };
		A63F40AB183F3CED003A6A6D /* LineBufferHelpers.m in Sources */ = {isa = PBXBuildFile; fileRef = A63F40A8183F3CED003A6A6D /* LineBufferHelpers.m */; };
		DDF0FD65062916F70080EF74 /* iTermApplication.h in Headers */ = {isa = PBXBuildFile; fileRef = DDF0FD63062916F70080EF74 /* iTermApplication.h */; };
		DDF0FD66062916F70080EF74 /* iTermApplication.m in Sources */ = {isa = PBXBuildFile; fileRef = DDF0FD64062916F70080EF74 /* iTermApplication.m */; };
		F638C2620AD483BF00BEE23D /* iTerm.strings in Resources */ = {isa = PBXBuildFile; fileRef = FB151F2903648AC401F955DB /* iTerm.strings */; };
		F6CDC4E70AE6D3E2005E7D4F /* folder.png in Resources */ = {isa = PBXBuildFile; fileRef = F6CDC4E60AE6D3E2005E7D4F /* folder.png */; };
		F6E2DEDA0AE2F67200D20B3B /* Sparkle.framework in Frameworks */ = {isa = PBXBuildFile; fileRef = F6E2DED70AE2F67200D20B3B /* Sparkle.framework */; };
/* End PBXBuildFile section */

/* Begin PBXCopyFilesBuildPhase section */
		1DAAE591180FAD7C0061611B /* CopyFiles */ = {
			isa = PBXCopyFilesBuildPhase;
			buildActionMask = 2147483647;
			dstPath = "";
			dstSubfolderSpec = 10;
			files = (
				1DAAE592180FAD9A0061611B /* Growl.framework in CopyFiles */,
				1DAAE593180FAD9A0061611B /* Sparkle.framework in CopyFiles */,
			);
			runOnlyForDeploymentPostprocessing = 0;
		};
		874206560564169600CFC3F1 /* CopyFiles */ = {
			isa = PBXCopyFilesBuildPhase;
			buildActionMask = 12;
			dstPath = "";
			dstSubfolderSpec = 10;
			files = (
				1D3452471451475D007B1ECD /* Sparkle.framework in CopyFiles */,
				5ECE4AE814513F05002A9CC2 /* Growl.framework in CopyFiles */,
			);
			runOnlyForDeploymentPostprocessing = 0;
		};
/* End PBXCopyFilesBuildPhase section */

/* Begin PBXFileReference section */
		0464AB2F006CD2EC7F000001 /* AppKit.framework */ = {isa = PBXFileReference; lastKnownFileType = wrapper.framework; name = AppKit.framework; path = /System/Library/Frameworks/AppKit.framework; sourceTree = "<absolute>"; };
		1D06A04F134CDBED00C414EF /* Trouter.m */ = {isa = PBXFileReference; fileEncoding = 4; lastKnownFileType = sourcecode.c.objc; path = Trouter.m; sourceTree = "<group>"; };
		1D06A051134CDBF800C414EF /* Trouter.h */ = {isa = PBXFileReference; fileEncoding = 4; lastKnownFileType = sourcecode.c.h; path = Trouter.h; sourceTree = "<group>"; };
		1D06E7D114BC04510097C0ED /* ProfileTableRow.h */ = {isa = PBXFileReference; fileEncoding = 4; lastKnownFileType = sourcecode.c.h; path = ProfileTableRow.h; sourceTree = "<group>"; };
		1D06E7D214BC04510097C0ED /* ProfileTableRow.m */ = {isa = PBXFileReference; fileEncoding = 4; lastKnownFileType = sourcecode.c.objc; path = ProfileTableRow.m; sourceTree = "<group>"; };
		1D06E7D514BC04E20097C0ED /* ProfileModelWrapper.h */ = {isa = PBXFileReference; fileEncoding = 4; lastKnownFileType = sourcecode.c.h; path = ProfileModelWrapper.h; sourceTree = "<group>"; };
		1D06E7D614BC04E20097C0ED /* ProfileModelWrapper.m */ = {isa = PBXFileReference; fileEncoding = 4; lastKnownFileType = sourcecode.c.objc; path = ProfileModelWrapper.m; sourceTree = "<group>"; };
		1D06E7D914BC05DB0097C0ED /* ProfileTableView.h */ = {isa = PBXFileReference; fileEncoding = 4; lastKnownFileType = sourcecode.c.h; path = ProfileTableView.h; sourceTree = "<group>"; };
		1D06E7DA14BC05DB0097C0ED /* ProfileTableView.m */ = {isa = PBXFileReference; fileEncoding = 4; lastKnownFileType = sourcecode.c.objc; path = ProfileTableView.m; sourceTree = "<group>"; };
		1D085F8416F02E7400B7FCE9 /* PasteContext.h */ = {isa = PBXFileReference; fileEncoding = 4; lastKnownFileType = sourcecode.c.h; path = PasteContext.h; sourceTree = "<group>"; };
		1D085F8516F02E7400B7FCE9 /* PasteContext.m */ = {isa = PBXFileReference; fileEncoding = 4; lastKnownFileType = sourcecode.c.objc; path = PasteContext.m; sourceTree = "<group>"; };
		1D085F8816F030FB00B7FCE9 /* PasteView.xib */ = {isa = PBXFileReference; fileEncoding = 4; lastKnownFileType = file.xib; path = PasteView.xib; sourceTree = "<group>"; };
		1D085F8A16F0328B00B7FCE9 /* PasteViewController.h */ = {isa = PBXFileReference; fileEncoding = 4; lastKnownFileType = sourcecode.c.h; path = PasteViewController.h; sourceTree = "<group>"; };
		1D085F8B16F0328B00B7FCE9 /* PasteViewController.m */ = {isa = PBXFileReference; fileEncoding = 4; lastKnownFileType = sourcecode.c.objc; path = PasteViewController.m; sourceTree = "<group>"; };
		1D085F9016F03E5400B7FCE9 /* PasteView.h */ = {isa = PBXFileReference; fileEncoding = 4; lastKnownFileType = sourcecode.c.h; path = PasteView.h; sourceTree = "<group>"; };
		1D085F9116F03E5400B7FCE9 /* PasteView.m */ = {isa = PBXFileReference; fileEncoding = 4; lastKnownFileType = sourcecode.c.objc; path = PasteView.m; sourceTree = "<group>"; };
		1D085F9416F04D0900B7FCE9 /* NSBezierPath+iTerm.h */ = {isa = PBXFileReference; fileEncoding = 4; lastKnownFileType = sourcecode.c.h; path = "NSBezierPath+iTerm.h"; sourceTree = "<group>"; };
		1D085F9516F04D0900B7FCE9 /* NSBezierPath+iTerm.m */ = {isa = PBXFileReference; fileEncoding = 4; lastKnownFileType = sourcecode.c.objc; path = "NSBezierPath+iTerm.m"; sourceTree = "<group>"; };
		1D085F9816F1135F00B7FCE9 /* PasteEvent.h */ = {isa = PBXFileReference; fileEncoding = 4; lastKnownFileType = sourcecode.c.h; path = PasteEvent.h; sourceTree = "<group>"; };
		1D085F9916F1135F00B7FCE9 /* PasteEvent.m */ = {isa = PBXFileReference; fileEncoding = 4; lastKnownFileType = sourcecode.c.objc; path = PasteEvent.m; sourceTree = "<group>"; };
		1D085F9C16F137D900B7FCE9 /* RoundedRectView.h */ = {isa = PBXFileReference; fileEncoding = 4; lastKnownFileType = sourcecode.c.h; path = RoundedRectView.h; sourceTree = "<group>"; };
		1D085F9D16F137D900B7FCE9 /* RoundedRectView.m */ = {isa = PBXFileReference; fileEncoding = 4; lastKnownFileType = sourcecode.c.objc; path = RoundedRectView.m; sourceTree = "<group>"; };
		1D085FA016F138A000B7FCE9 /* ToastWindowController.h */ = {isa = PBXFileReference; fileEncoding = 4; lastKnownFileType = sourcecode.c.h; path = ToastWindowController.h; sourceTree = "<group>"; };
		1D085FA116F138A000B7FCE9 /* ToastWindowController.m */ = {isa = PBXFileReference; fileEncoding = 4; lastKnownFileType = sourcecode.c.objc; path = ToastWindowController.m; sourceTree = "<group>"; };
		1D0B613614A7BC1200C57C33 /* TmuxControllerRegistry.h */ = {isa = PBXFileReference; fileEncoding = 4; lastKnownFileType = sourcecode.c.h; path = TmuxControllerRegistry.h; sourceTree = "<group>"; };
		1D0B613714A7BC1200C57C33 /* TmuxControllerRegistry.m */ = {isa = PBXFileReference; fileEncoding = 4; lastKnownFileType = sourcecode.c.objc; path = TmuxControllerRegistry.m; sourceTree = "<group>"; };
		1D0B613A14A7C76500C57C33 /* TmuxWindowsTable.h */ = {isa = PBXFileReference; fileEncoding = 4; lastKnownFileType = sourcecode.c.h; path = TmuxWindowsTable.h; sourceTree = "<group>"; };
		1D0B613B14A7C76500C57C33 /* TmuxWindowsTable.m */ = {isa = PBXFileReference; fileEncoding = 4; lastKnownFileType = sourcecode.c.objc; path = TmuxWindowsTable.m; sourceTree = "<group>"; };
		1D1158CA13444D29009B366F /* English */ = {isa = PBXFileReference; lastKnownFileType = folder; name = English; path = "English.lproj/iTerm2 Help"; sourceTree = "<group>"; };
		1D13EADB12113A2D00909F9C /* libncurses.dylib */ = {isa = PBXFileReference; lastKnownFileType = "compiled.mach-o.dylib"; name = libncurses.dylib; path = usr/lib/libncurses.dylib; sourceTree = SDKROOT; };
		1D173857126C820A004622DC /* FakeWindow.h */ = {isa = PBXFileReference; fileEncoding = 4; lastKnownFileType = sourcecode.c.h; path = FakeWindow.h; sourceTree = "<group>"; };
		1D173858126C820A004622DC /* FakeWindow.m */ = {isa = PBXFileReference; fileEncoding = 4; lastKnownFileType = sourcecode.c.objc; path = FakeWindow.m; sourceTree = "<group>"; };
		1D19C3621415998E00617E08 /* closebutton.tif */ = {isa = PBXFileReference; lastKnownFileType = image.tiff; name = closebutton.tif; path = images/closebutton.tif; sourceTree = "<group>"; };
		1D19C71214171F1D00617E08 /* ToolJobs.h */ = {isa = PBXFileReference; fileEncoding = 4; lastKnownFileType = sourcecode.c.h; path = ToolJobs.h; sourceTree = "<group>"; };
		1D19C71314171F1D00617E08 /* ToolJobs.m */ = {isa = PBXFileReference; fileEncoding = 4; lastKnownFileType = sourcecode.c.objc; path = ToolJobs.m; sourceTree = "<group>"; };
		1D21EE39147711300066E04A /* ContextMenuActionPrefsController.h */ = {isa = PBXFileReference; fileEncoding = 4; lastKnownFileType = sourcecode.c.h; path = ContextMenuActionPrefsController.h; sourceTree = "<group>"; };
		1D21EE3A147711300066E04A /* ContextMenuActionPrefsController.m */ = {isa = PBXFileReference; fileEncoding = 4; lastKnownFileType = sourcecode.c.objc; path = ContextMenuActionPrefsController.m; sourceTree = "<group>"; };
		1D237D26131D8741004DD60C /* FindView.h */ = {isa = PBXFileReference; fileEncoding = 4; lastKnownFileType = sourcecode.c.h; path = FindView.h; sourceTree = "<group>"; };
		1D237D27131D8741004DD60C /* FindView.m */ = {isa = PBXFileReference; fileEncoding = 4; lastKnownFileType = sourcecode.c.objc; path = FindView.m; sourceTree = "<group>"; };
		1D237D8F131D8BEE004DD60C /* English */ = {isa = PBXFileReference; lastKnownFileType = file.xib; name = English; path = English.lproj/FindView.xib; sourceTree = "<group>"; };
		1D237D92131D8D66004DD60C /* FindViewController.h */ = {isa = PBXFileReference; fileEncoding = 4; lastKnownFileType = sourcecode.c.h; path = FindViewController.h; sourceTree = "<group>"; };
		1D237D93131D8D66004DD60C /* FindViewController.m */ = {isa = PBXFileReference; fileEncoding = 4; lastKnownFileType = sourcecode.c.objc; path = FindViewController.m; sourceTree = "<group>"; };
		1D24C282142EF334006B246F /* SendTextTrigger.h */ = {isa = PBXFileReference; fileEncoding = 4; lastKnownFileType = sourcecode.c.h; path = SendTextTrigger.h; sourceTree = "<group>"; };
		1D24C283142EF334006B246F /* SendTextTrigger.m */ = {isa = PBXFileReference; fileEncoding = 4; lastKnownFileType = sourcecode.c.objc; path = SendTextTrigger.m; sourceTree = "<group>"; };
		1D24C2C3142FEACF006B246F /* SmartSelectionController.h */ = {isa = PBXFileReference; fileEncoding = 4; lastKnownFileType = sourcecode.c.h; path = SmartSelectionController.h; sourceTree = "<group>"; };
		1D24C2C4142FEACF006B246F /* SmartSelectionController.m */ = {isa = PBXFileReference; fileEncoding = 4; lastKnownFileType = sourcecode.c.objc; path = SmartSelectionController.m; sourceTree = "<group>"; };
		1D2560A813EE60E4006B35CD /* ArrangementPreviewView.h */ = {isa = PBXFileReference; fileEncoding = 4; lastKnownFileType = sourcecode.c.h; path = ArrangementPreviewView.h; sourceTree = "<group>"; };
		1D2560A913EE60E4006B35CD /* ArrangementPreviewView.m */ = {isa = PBXFileReference; fileEncoding = 4; lastKnownFileType = sourcecode.c.objc; path = ArrangementPreviewView.m; sourceTree = "<group>"; };
		1D29732514082676004C5DBE /* MovePaneController.h */ = {isa = PBXFileReference; fileEncoding = 4; lastKnownFileType = sourcecode.c.h; path = MovePaneController.h; sourceTree = "<group>"; };
		1D29732614082676004C5DBE /* MovePaneController.m */ = {isa = PBXFileReference; fileEncoding = 4; lastKnownFileType = sourcecode.c.objc; path = MovePaneController.m; sourceTree = "<group>"; };
		1D29732914082A52004C5DBE /* SplitSelectionView.h */ = {isa = PBXFileReference; fileEncoding = 4; lastKnownFileType = sourcecode.c.h; path = SplitSelectionView.h; sourceTree = "<group>"; };
		1D29732A14082A52004C5DBE /* SplitSelectionView.m */ = {isa = PBXFileReference; fileEncoding = 4; lastKnownFileType = sourcecode.c.objc; path = SplitSelectionView.m; sourceTree = "<group>"; };
		1D2E802C129DA45A00F3D71E /* PTYTab.h */ = {isa = PBXFileReference; fileEncoding = 4; lastKnownFileType = sourcecode.c.h; path = PTYTab.h; sourceTree = "<group>"; };
		1D2E802D129DA45A00F3D71E /* PTYTab.m */ = {isa = PBXFileReference; fileEncoding = 4; lastKnownFileType = sourcecode.c.objc; path = PTYTab.m; sourceTree = "<group>"; };
		1D2E812F12A18F7500F3D71E /* SessionView.h */ = {isa = PBXFileReference; fileEncoding = 4; lastKnownFileType = sourcecode.c.h; path = SessionView.h; sourceTree = "<group>"; };
		1D2E813012A18F7500F3D71E /* SessionView.m */ = {isa = PBXFileReference; fileEncoding = 4; lastKnownFileType = sourcecode.c.objc; path = SessionView.m; sourceTree = "<group>"; };
		1D2F3B3B1516BA460044C337 /* iTermFontPanel.h */ = {isa = PBXFileReference; fileEncoding = 4; lastKnownFileType = sourcecode.c.h; path = iTermFontPanel.h; sourceTree = "<group>"; };
		1D2F3B3C1516BA460044C337 /* iTermFontPanel.m */ = {isa = PBXFileReference; fileEncoding = 4; lastKnownFileType = sourcecode.c.objc; path = iTermFontPanel.m; sourceTree = "<group>"; };
		1D31BC63142D33CA001F7ECB /* TriggerController.h */ = {isa = PBXFileReference; fileEncoding = 4; lastKnownFileType = sourcecode.c.h; path = TriggerController.h; sourceTree = "<group>"; };
		1D31BC64142D33CA001F7ECB /* TriggerController.m */ = {isa = PBXFileReference; fileEncoding = 4; lastKnownFileType = sourcecode.c.objc; path = TriggerController.m; sourceTree = "<group>"; };
		1D36155312CBF33E00803EA9 /* ScreenChar.h */ = {isa = PBXFileReference; fileEncoding = 4; lastKnownFileType = sourcecode.c.h; path = ScreenChar.h; sourceTree = "<group>"; };
		1D36155412CBF33E00803EA9 /* ScreenChar.m */ = {isa = PBXFileReference; fileEncoding = 4; lastKnownFileType = sourcecode.c.objc; path = ScreenChar.m; sourceTree = "<group>"; };
		1D395912134E75B5005A8021 /* SmartSelectionRules.plist */ = {isa = PBXFileReference; fileEncoding = 4; lastKnownFileType = text.plist.xml; path = SmartSelectionRules.plist; sourceTree = "<group>"; };
		1D3BBD6914759D6C00FAB389 /* HighlightTrigger.h */ = {isa = PBXFileReference; fileEncoding = 4; lastKnownFileType = sourcecode.c.h; path = HighlightTrigger.h; sourceTree = "<group>"; };
		1D3BBD6A14759D6C00FAB389 /* HighlightTrigger.m */ = {isa = PBXFileReference; fileEncoding = 4; lastKnownFileType = sourcecode.c.objc; path = HighlightTrigger.m; sourceTree = "<group>"; };
		1D3D21851482E0E500FAC8E7 /* TmuxGateway.h */ = {isa = PBXFileReference; fileEncoding = 4; lastKnownFileType = sourcecode.c.h; path = TmuxGateway.h; sourceTree = "<group>"; };
		1D3D21861482E0E500FAC8E7 /* TmuxGateway.m */ = {isa = PBXFileReference; fileEncoding = 4; lastKnownFileType = sourcecode.c.objc; path = TmuxGateway.m; sourceTree = "<group>"; };
		1D3D218E1482F18A00FAC8E7 /* TmuxController.h */ = {isa = PBXFileReference; fileEncoding = 4; lastKnownFileType = sourcecode.c.h; path = TmuxController.h; sourceTree = "<group>"; };
		1D3D218F1482F18A00FAC8E7 /* TmuxController.m */ = {isa = PBXFileReference; fileEncoding = 4; lastKnownFileType = sourcecode.c.objc; path = TmuxController.m; sourceTree = "<group>"; };
		1D3D21931483144600FAC8E7 /* TSVParser.h */ = {isa = PBXFileReference; fileEncoding = 4; lastKnownFileType = sourcecode.c.h; path = TSVParser.h; sourceTree = "<group>"; };
		1D3D21941483144600FAC8E7 /* TSVParser.m */ = {isa = PBXFileReference; fileEncoding = 4; lastKnownFileType = sourcecode.c.objc; path = TSVParser.m; sourceTree = "<group>"; };
		1D3D21AD14839AAB00FAC8E7 /* TmuxLayoutParser.h */ = {isa = PBXFileReference; fileEncoding = 4; lastKnownFileType = sourcecode.c.h; path = TmuxLayoutParser.h; sourceTree = "<group>"; };
		1D3D21AE14839AAB00FAC8E7 /* TmuxLayoutParser.m */ = {isa = PBXFileReference; fileEncoding = 4; lastKnownFileType = sourcecode.c.objc; path = TmuxLayoutParser.m; sourceTree = "<group>"; };
		1D407A2214BABE8700BD5035 /* ProfileModel.h */ = {isa = PBXFileReference; fileEncoding = 4; lastKnownFileType = sourcecode.c.h; path = ProfileModel.h; sourceTree = "<group>"; };
		1D407A2414BABE8700BD5035 /* charmaps.h */ = {isa = PBXFileReference; fileEncoding = 4; lastKnownFileType = sourcecode.c.h; path = charmaps.h; sourceTree = "<group>"; };
		1D407A2614BABE8700BD5035 /* iTerm.h */ = {isa = PBXFileReference; fileEncoding = 4; lastKnownFileType = sourcecode.c.h; path = iTerm.h; sourceTree = "<group>"; };
		1D407A2714BABE8700BD5035 /* iTermController.h */ = {isa = PBXFileReference; fileEncoding = 4; lastKnownFileType = sourcecode.c.h; path = iTermController.h; sourceTree = "<group>"; };
		1D407A2814BABE8700BD5035 /* iTermKeyBindingMgr.h */ = {isa = PBXFileReference; fileEncoding = 4; lastKnownFileType = sourcecode.c.h; path = iTermKeyBindingMgr.h; sourceTree = "<group>"; };
		1D407A2914BABE8700BD5035 /* NSStringITerm.h */ = {isa = PBXFileReference; fileEncoding = 4; lastKnownFileType = sourcecode.c.h; path = NSStringITerm.h; sourceTree = "<group>"; };
		1D407A2A14BABE8700BD5035 /* PreferencePanel.h */ = {isa = PBXFileReference; fileEncoding = 4; lastKnownFileType = sourcecode.c.h; path = PreferencePanel.h; sourceTree = "<group>"; };
		1D407A2B14BABE8700BD5035 /* PseudoTerminal.h */ = {isa = PBXFileReference; fileEncoding = 4; lastKnownFileType = sourcecode.c.h; path = PseudoTerminal.h; sourceTree = "<group>"; };
		1D407A2C14BABE8700BD5035 /* PTYScrollView.h */ = {isa = PBXFileReference; fileEncoding = 4; lastKnownFileType = sourcecode.c.h; path = PTYScrollView.h; sourceTree = "<group>"; };
		1D407A2D14BABE8700BD5035 /* PTYSession.h */ = {isa = PBXFileReference; fileEncoding = 4; lastKnownFileType = sourcecode.c.h; path = PTYSession.h; sourceTree = "<group>"; };
		1D407A2E14BABE8700BD5035 /* PTYTabView.h */ = {isa = PBXFileReference; fileEncoding = 4; lastKnownFileType = sourcecode.c.h; path = PTYTabView.h; sourceTree = "<group>"; };
		1D407A2F14BABE8700BD5035 /* PTYTask.h */ = {isa = PBXFileReference; fileEncoding = 4; lastKnownFileType = sourcecode.c.h; path = PTYTask.h; sourceTree = "<group>"; };
		1D407A3014BABE8700BD5035 /* PTYTextView.h */ = {isa = PBXFileReference; fileEncoding = 4; lastKnownFileType = sourcecode.c.h; lineEnding = 0; path = PTYTextView.h; sourceTree = "<group>"; xcLanguageSpecificationIdentifier = xcode.lang.objcpp; };
		1D407A3114BABE8700BD5035 /* PTYWindow.h */ = {isa = PBXFileReference; fileEncoding = 4; lastKnownFileType = sourcecode.c.h; path = PTYWindow.h; sourceTree = "<group>"; };
		1D407A3214BABE8700BD5035 /* VT100Screen.h */ = {isa = PBXFileReference; fileEncoding = 4; lastKnownFileType = sourcecode.c.h; path = VT100Screen.h; sourceTree = "<group>"; };
		1D407A3314BABE8700BD5035 /* VT100Terminal.h */ = {isa = PBXFileReference; fileEncoding = 4; lastKnownFileType = sourcecode.c.h; path = VT100Terminal.h; sourceTree = "<group>"; };
		1D44218A1290B34500891504 /* TextViewWrapper.h */ = {isa = PBXFileReference; fileEncoding = 4; lastKnownFileType = sourcecode.c.h; path = TextViewWrapper.h; sourceTree = "<group>"; };
		1D44218B1290B34500891504 /* TextViewWrapper.m */ = {isa = PBXFileReference; fileEncoding = 4; lastKnownFileType = sourcecode.c.objc; path = TextViewWrapper.m; sourceTree = "<group>"; };
		1D48B27B165F362B000046EE /* AquaTabClose_Front_Rollover@2x.png */ = {isa = PBXFileReference; lastKnownFileType = image.png; path = "AquaTabClose_Front_Rollover@2x.png"; sourceTree = "<group>"; };
		1D48B27C165F362B000046EE /* AquaTabClose_Front_Pressed@2x.png */ = {isa = PBXFileReference; lastKnownFileType = image.png; path = "AquaTabClose_Front_Pressed@2x.png"; sourceTree = "<group>"; };
		1D48B27D165F362B000046EE /* AquaTabClose_Front@2x.png */ = {isa = PBXFileReference; lastKnownFileType = image.png; path = "AquaTabClose_Front@2x.png"; sourceTree = "<group>"; };
		1D48B27E165F362B000046EE /* TabClose_Front_Rollover@2x.png */ = {isa = PBXFileReference; lastKnownFileType = image.png; path = "TabClose_Front_Rollover@2x.png"; sourceTree = "<group>"; };
		1D48B27F165F362B000046EE /* TabClose_Front_Pressed@2x.png */ = {isa = PBXFileReference; lastKnownFileType = image.png; path = "TabClose_Front_Pressed@2x.png"; sourceTree = "<group>"; };
		1D48B280165F362B000046EE /* TabClose_Front@2x.png */ = {isa = PBXFileReference; lastKnownFileType = image.png; path = "TabClose_Front@2x.png"; sourceTree = "<group>"; };
		1D48B287165F3669000046EE /* TabClose_Front_Pressed.png */ = {isa = PBXFileReference; lastKnownFileType = image.png; path = TabClose_Front_Pressed.png; sourceTree = "<group>"; };
		1D48B288165F3669000046EE /* TabClose_Front.png */ = {isa = PBXFileReference; lastKnownFileType = image.png; path = TabClose_Front.png; sourceTree = "<group>"; };
		1D48B289165F3669000046EE /* AquaTabClose_Front_Rollover.png */ = {isa = PBXFileReference; lastKnownFileType = image.png; path = AquaTabClose_Front_Rollover.png; sourceTree = "<group>"; };
		1D48B28A165F3669000046EE /* AquaTabClose_Front_Pressed.png */ = {isa = PBXFileReference; lastKnownFileType = image.png; path = AquaTabClose_Front_Pressed.png; sourceTree = "<group>"; };
		1D48B28B165F3669000046EE /* AquaTabClose_Front.png */ = {isa = PBXFileReference; lastKnownFileType = image.png; path = AquaTabClose_Front.png; sourceTree = "<group>"; };
		1D48B291165F405A000046EE /* important@2x.png */ = {isa = PBXFileReference; lastKnownFileType = image.png; name = "important@2x.png"; path = "images/important@2x.png"; sourceTree = "<group>"; };
		1D48B293165F4416000046EE /* star.png */ = {isa = PBXFileReference; lastKnownFileType = image.png; name = star.png; path = images/star.png; sourceTree = "<group>"; };
		1D48B2F8165F45BA000046EE /* star@2x.png */ = {isa = PBXFileReference; lastKnownFileType = image.png; name = "star@2x.png"; path = "images/star@2x.png"; sourceTree = "<group>"; };
		1D48B377167E809D000046EE /* CharacterRun.h */ = {isa = PBXFileReference; fileEncoding = 4; lastKnownFileType = sourcecode.c.h; path = CharacterRun.h; sourceTree = "<group>"; };
		1D48B378167E809D000046EE /* CharacterRun.m */ = {isa = PBXFileReference; fileEncoding = 4; lastKnownFileType = sourcecode.c.objc; path = CharacterRun.m; sourceTree = "<group>"; };
		1D4AE8FC14343A760092EB49 /* TrouterPrefsController.h */ = {isa = PBXFileReference; fileEncoding = 4; lastKnownFileType = sourcecode.c.h; path = TrouterPrefsController.h; sourceTree = "<group>"; };
		1D4AE8FD14343A760092EB49 /* TrouterPrefsController.m */ = {isa = PBXFileReference; fileEncoding = 4; lastKnownFileType = sourcecode.c.objc; path = TrouterPrefsController.m; sourceTree = "<group>"; };
		1D4F359F1813386600699FDF /* iTermCursor.h */ = {isa = PBXFileReference; lastKnownFileType = sourcecode.c.h; path = iTermCursor.h; sourceTree = "<group>"; };
		1D53A6AE1232DA3B00B7767B /* DefaultGlobalKeyMap.plist */ = {isa = PBXFileReference; fileEncoding = 4; lastKnownFileType = text.plist.xml; path = DefaultGlobalKeyMap.plist; sourceTree = "<group>"; };
		1D53FD13181C4B4B00524D4F /* FindContext.h */ = {isa = PBXFileReference; fileEncoding = 4; lastKnownFileType = sourcecode.c.h; path = FindContext.h; sourceTree = "<group>"; };
		1D53FD14181C4B4B00524D4F /* FindContext.m */ = {isa = PBXFileReference; fileEncoding = 4; lastKnownFileType = sourcecode.c.objc; path = FindContext.m; sourceTree = "<group>"; };
		1D53FD18181C700B00524D4F /* VT100TerminalDelegate.h */ = {isa = PBXFileReference; lastKnownFileType = sourcecode.c.h; path = VT100TerminalDelegate.h; sourceTree = "<group>"; };
		1D624BC71386E09E00111319 /* GTMCarbonEvent.m */ = {isa = PBXFileReference; fileEncoding = 4; lastKnownFileType = sourcecode.c.objc; path = GTMCarbonEvent.m; sourceTree = "<group>"; };
		1D624BD81386E0B600111319 /* GTMCarbonEvent.h */ = {isa = PBXFileReference; fileEncoding = 4; lastKnownFileType = sourcecode.c.h; path = GTMCarbonEvent.h; sourceTree = "<group>"; };
		1D624BDC1386E0FA00111319 /* GTMDefines.h */ = {isa = PBXFileReference; fileEncoding = 4; lastKnownFileType = sourcecode.c.h; path = GTMDefines.h; sourceTree = "<group>"; };
		1D624BED1386E34F00111319 /* GTMObjectSingleton.h */ = {isa = PBXFileReference; fileEncoding = 4; lastKnownFileType = sourcecode.c.h; path = GTMObjectSingleton.h; sourceTree = "<group>"; };
		1D624BF31386E39D00111319 /* GTMDebugSelectorValidation.h */ = {isa = PBXFileReference; fileEncoding = 4; lastKnownFileType = sourcecode.c.h; path = GTMDebugSelectorValidation.h; sourceTree = "<group>"; };
		1D624BF51386E3B400111319 /* GTMTypeCasting.h */ = {isa = PBXFileReference; fileEncoding = 4; lastKnownFileType = sourcecode.c.h; path = GTMTypeCasting.h; sourceTree = "<group>"; };
		1D67AAA714284BF300D5DA4E /* ToolNotes.h */ = {isa = PBXFileReference; fileEncoding = 4; lastKnownFileType = sourcecode.c.h; path = ToolNotes.h; sourceTree = "<group>"; };
		1D67AAA814284BF300D5DA4E /* ToolNotes.m */ = {isa = PBXFileReference; fileEncoding = 4; lastKnownFileType = sourcecode.c.objc; path = ToolNotes.m; sourceTree = "<group>"; };
		1D67ABA914285D6000D5DA4E /* NSFileManager+iTerm.h */ = {isa = PBXFileReference; fileEncoding = 4; lastKnownFileType = sourcecode.c.h; path = "NSFileManager+iTerm.h"; sourceTree = "<group>"; };
		1D67ABAA14285D6000D5DA4E /* NSFileManager+iTerm.m */ = {isa = PBXFileReference; fileEncoding = 4; lastKnownFileType = sourcecode.c.objc; path = "NSFileManager+iTerm.m"; sourceTree = "<group>"; };
		1D6944D5169E96AC00C7048A /* ThreeFingerTapGestureRecognizer.h */ = {isa = PBXFileReference; fileEncoding = 4; lastKnownFileType = sourcecode.c.h; path = ThreeFingerTapGestureRecognizer.h; sourceTree = "<group>"; };
		1D6944D6169E96AC00C7048A /* ThreeFingerTapGestureRecognizer.m */ = {isa = PBXFileReference; fileEncoding = 4; lastKnownFileType = sourcecode.c.objc; path = ThreeFingerTapGestureRecognizer.m; sourceTree = "<group>"; };
		1D699BC317CABC060094F0C1 /* CharacterRunInline.h */ = {isa = PBXFileReference; fileEncoding = 4; lastKnownFileType = sourcecode.c.h; path = CharacterRunInline.h; sourceTree = "<group>"; };
		1D6A5FDE140D7AA000DE19F8 /* IBarCursorXMR.png */ = {isa = PBXFileReference; lastKnownFileType = image.png; name = IBarCursorXMR.png; path = images/IBarCursorXMR.png; sourceTree = "<group>"; };
		1D6C4D59122329F000E0AA3E /* ColorPresets.plist */ = {isa = PBXFileReference; fileEncoding = 4; lastKnownFileType = text.plist.xml; path = ColorPresets.plist; sourceTree = "<group>"; };
		1D6C50A51226EEFB00E0AA3E /* ProfileListView.h */ = {isa = PBXFileReference; fileEncoding = 4; lastKnownFileType = sourcecode.c.h; path = ProfileListView.h; sourceTree = "<group>"; };
		1D6C50A61226EEFB00E0AA3E /* ProfileListView.m */ = {isa = PBXFileReference; fileEncoding = 4; lastKnownFileType = sourcecode.c.objc; lineEnding = 0; path = ProfileListView.m; sourceTree = "<group>"; xcLanguageSpecificationIdentifier = xcode.lang.objc; };
		1D70BA331680158700824B72 /* PTYFontInfo.h */ = {isa = PBXFileReference; fileEncoding = 4; lastKnownFileType = sourcecode.c.h; path = PTYFontInfo.h; sourceTree = "<group>"; };
		1D70BA341680158700824B72 /* PTYFontInfo.m */ = {isa = PBXFileReference; fileEncoding = 4; lastKnownFileType = sourcecode.c.objc; path = PTYFontInfo.m; sourceTree = "<group>"; };
		1D72438C11F416E500BD4924 /* LineBuffer.m */ = {isa = PBXFileReference; fileEncoding = 4; lastKnownFileType = sourcecode.c.objc; path = LineBuffer.m; sourceTree = "<group>"; };
		1D72438F11F416F300BD4924 /* LineBuffer.h */ = {isa = PBXFileReference; fileEncoding = 4; lastKnownFileType = sourcecode.c.h; path = LineBuffer.h; sourceTree = "<group>"; };
		1D72477211F55E5700BD4924 /* LineBufferTest.h */ = {isa = PBXFileReference; fileEncoding = 4; lastKnownFileType = sourcecode.c.h; path = LineBufferTest.h; sourceTree = "<group>"; };
		1D72477311F55E5700BD4924 /* LineBufferTest.m */ = {isa = PBXFileReference; fileEncoding = 4; lastKnownFileType = sourcecode.c.objc; path = LineBufferTest.m; sourceTree = "<group>"; };
		1D78B55C183EE1C000014D49 /* LineBufferPosition.h */ = {isa = PBXFileReference; fileEncoding = 4; lastKnownFileType = sourcecode.c.h; path = LineBufferPosition.h; sourceTree = "<group>"; };
		1D78B55D183EE1C000014D49 /* LineBufferPosition.m */ = {isa = PBXFileReference; fileEncoding = 4; lastKnownFileType = sourcecode.c.objc; path = LineBufferPosition.m; sourceTree = "<group>"; };
		1D7B9A671491D82F003A2A22 /* IntervalMap.h */ = {isa = PBXFileReference; fileEncoding = 4; lastKnownFileType = sourcecode.c.h; path = IntervalMap.h; sourceTree = "<group>"; };
		1D7B9A681491D82F003A2A22 /* IntervalMap.m */ = {isa = PBXFileReference; fileEncoding = 4; lastKnownFileType = sourcecode.c.objc; path = IntervalMap.m; sourceTree = "<group>"; };
		1D7C187F1275D22900461E55 /* PasteboardHistory.h */ = {isa = PBXFileReference; fileEncoding = 4; lastKnownFileType = sourcecode.c.h; path = PasteboardHistory.h; sourceTree = "<group>"; };
		1D7C18801275D22900461E55 /* PasteboardHistory.m */ = {isa = PBXFileReference; fileEncoding = 4; lastKnownFileType = sourcecode.c.objc; path = PasteboardHistory.m; sourceTree = "<group>"; };
		1D7C1AD21276FD6E00461E55 /* English */ = {isa = PBXFileReference; lastKnownFileType = file.xib; name = English; path = English.lproj/PasteboardHistory.xib; sourceTree = "<group>"; };
		1D7C1D1012772ECC00461E55 /* NSDateFormatterExtras.h */ = {isa = PBXFileReference; fileEncoding = 4; lastKnownFileType = sourcecode.c.h; path = NSDateFormatterExtras.h; sourceTree = "<group>"; };
		1D7C1D1112772ECC00461E55 /* NSDateFormatterExtras.m */ = {isa = PBXFileReference; fileEncoding = 4; lastKnownFileType = sourcecode.c.objc; path = NSDateFormatterExtras.m; sourceTree = "<group>"; };
		1D81F0BC183C3B0100910838 /* ScriptingBridge.framework */ = {isa = PBXFileReference; lastKnownFileType = wrapper.framework; name = ScriptingBridge.framework; path = System/Library/Frameworks/ScriptingBridge.framework; sourceTree = SDKROOT; };
		1D81F0BE183C3C2D00910838 /* NSView+RecursiveDescription.h */ = {isa = PBXFileReference; fileEncoding = 4; lastKnownFileType = sourcecode.c.h; path = "NSView+RecursiveDescription.h"; sourceTree = "<group>"; };
		1D81F0BF183C3C2D00910838 /* NSView+RecursiveDescription.m */ = {isa = PBXFileReference; fileEncoding = 4; lastKnownFileType = sourcecode.c.objc; path = "NSView+RecursiveDescription.m"; sourceTree = "<group>"; };
		1D81F0C2183C3CCD00910838 /* SBSystemPreferences.h */ = {isa = PBXFileReference; fileEncoding = 4; lastKnownFileType = sourcecode.c.h; path = SBSystemPreferences.h; sourceTree = "<group>"; };
		1D81F0C7183D4DAB00910838 /* nw_se_resize_cursor.png */ = {isa = PBXFileReference; lastKnownFileType = image.png; name = nw_se_resize_cursor.png; path = images/nw_se_resize_cursor.png; sourceTree = "<group>"; };
		1D81F0C8183D4DAB00910838 /* nw_se_resize_cursor@2x.png */ = {isa = PBXFileReference; lastKnownFileType = image.png; name = "nw_se_resize_cursor@2x.png"; path = "images/nw_se_resize_cursor@2x.png"; sourceTree = "<group>"; };
		1D8255F8146869D8007CAE78 /* DefaultPointerActions.plist */ = {isa = PBXFileReference; fileEncoding = 4; lastKnownFileType = text.plist.xml; path = DefaultPointerActions.plist; sourceTree = "<group>"; };
		1D8255FA14687EE8007CAE78 /* PointerPrefsController.h */ = {isa = PBXFileReference; fileEncoding = 4; lastKnownFileType = sourcecode.c.h; path = PointerPrefsController.h; sourceTree = "<group>"; };
		1D8255FB14687EE8007CAE78 /* PointerPrefsController.m */ = {isa = PBXFileReference; fileEncoding = 4; lastKnownFileType = sourcecode.c.objc; path = PointerPrefsController.m; sourceTree = "<group>"; };
		1D8255FE146881EC007CAE78 /* PointerController.h */ = {isa = PBXFileReference; fileEncoding = 4; lastKnownFileType = sourcecode.c.h; path = PointerController.h; sourceTree = "<group>"; };
		1D8255FF146881EC007CAE78 /* PointerController.m */ = {isa = PBXFileReference; fileEncoding = 4; lastKnownFileType = sourcecode.c.objc; path = PointerController.m; sourceTree = "<group>"; };
		1D825602146B258A007CAE78 /* EventMonitorView.h */ = {isa = PBXFileReference; fileEncoding = 4; lastKnownFileType = sourcecode.c.h; path = EventMonitorView.h; sourceTree = "<group>"; };
		1D825603146B258A007CAE78 /* EventMonitorView.m */ = {isa = PBXFileReference; fileEncoding = 4; lastKnownFileType = sourcecode.c.objc; path = EventMonitorView.m; sourceTree = "<group>"; };
		1D82FF5F14ABC38700B34CEA /* EquivalenceClassSetTest.h */ = {isa = PBXFileReference; fileEncoding = 4; lastKnownFileType = sourcecode.c.h; path = EquivalenceClassSetTest.h; sourceTree = "<group>"; };
		1D82FF6014ABC38700B34CEA /* EquivalenceClassSetTest.m */ = {isa = PBXFileReference; fileEncoding = 4; lastKnownFileType = sourcecode.c.objc; path = EquivalenceClassSetTest.m; sourceTree = "<group>"; };
		1D844C8C13FD8B7700CD4F85 /* English */ = {isa = PBXFileReference; lastKnownFileType = file.xib; name = English; path = English.lproj/SplitPanel.xib; sourceTree = "<group>"; };
		1D85D1D81306687700A3E998 /* RegexKitLite.h */ = {isa = PBXFileReference; fileEncoding = 4; lastKnownFileType = sourcecode.c.h; path = RegexKitLite.h; sourceTree = "<group>"; };
		1D85D1DA1306687700A3E998 /* RegexKitLite.m */ = {isa = PBXFileReference; fileEncoding = 4; lastKnownFileType = sourcecode.c.objc; path = RegexKitLite.m; sourceTree = "<group>"; };
		1D8B8A121806038F00C2DC25 /* VT100Grid.h */ = {isa = PBXFileReference; fileEncoding = 4; lastKnownFileType = sourcecode.c.h; path = VT100Grid.h; sourceTree = "<group>"; };
		1D8B8A131806038F00C2DC25 /* VT100Grid.m */ = {isa = PBXFileReference; fileEncoding = 4; lastKnownFileType = sourcecode.c.objc; path = VT100Grid.m; sourceTree = "<group>"; };
		1D8C6BF4126592DF00E2744E /* EncodingsWithLowerCase.plist */ = {isa = PBXFileReference; fileEncoding = 4; lastKnownFileType = text.plist.xml; path = EncodingsWithLowerCase.plist; sourceTree = "<group>"; };
		1D8F396A13EB7A2C0025B80B /* BroadcastInput.png */ = {isa = PBXFileReference; lastKnownFileType = image.png; name = BroadcastInput.png; path = images/BroadcastInput.png; sourceTree = "<group>"; };
		1D8FC67917E673A400A82402 /* shell_launcher.h */ = {isa = PBXFileReference; lastKnownFileType = sourcecode.c.h; path = shell_launcher.h; sourceTree = "<group>"; };
		1D8FC67B17E67FA700A82402 /* shell_launcher.c */ = {isa = PBXFileReference; fileEncoding = 4; lastKnownFileType = sourcecode.c.c; path = shell_launcher.c; sourceTree = "<group>"; };
		1D9053C417A5CCF100A0B64E /* MovingAverage.h */ = {isa = PBXFileReference; fileEncoding = 4; lastKnownFileType = sourcecode.c.h; path = MovingAverage.h; sourceTree = "<group>"; };
		1D9053C517A5CCF100A0B64E /* MovingAverage.m */ = {isa = PBXFileReference; fileEncoding = 4; lastKnownFileType = sourcecode.c.objc; path = MovingAverage.m; sourceTree = "<group>"; };
		1D93D33312695442007F741B /* DVR.h */ = {isa = PBXFileReference; fileEncoding = 4; lastKnownFileType = sourcecode.c.h; path = DVR.h; sourceTree = "<group>"; };
		1D93D33412695442007F741B /* DVR.m */ = {isa = PBXFileReference; fileEncoding = 4; lastKnownFileType = sourcecode.c.objc; path = DVR.m; sourceTree = "<group>"; };
		1D93D3451269741B007F741B /* DVRBuffer.h */ = {isa = PBXFileReference; fileEncoding = 4; lastKnownFileType = sourcecode.c.h; path = DVRBuffer.h; sourceTree = "<group>"; };
		1D93D3491269746F007F741B /* DVRIndexEntry.h */ = {isa = PBXFileReference; fileEncoding = 4; lastKnownFileType = sourcecode.c.h; path = DVRIndexEntry.h; sourceTree = "<group>"; };
		1D93D34D126974BC007F741B /* DVRDecoder.h */ = {isa = PBXFileReference; fileEncoding = 4; lastKnownFileType = sourcecode.c.h; path = DVRDecoder.h; sourceTree = "<group>"; };
		1D93D34E126974BC007F741B /* DVRDecoder.m */ = {isa = PBXFileReference; fileEncoding = 4; lastKnownFileType = sourcecode.c.objc; path = DVRDecoder.m; sourceTree = "<group>"; };
		1D93D35112697529007F741B /* DVREncoder.h */ = {isa = PBXFileReference; fileEncoding = 4; lastKnownFileType = sourcecode.c.h; path = DVREncoder.h; sourceTree = "<group>"; };
		1D93D35212697529007F741B /* DVREncoder.m */ = {isa = PBXFileReference; fileEncoding = 4; lastKnownFileType = sourcecode.c.objc; path = DVREncoder.m; sourceTree = "<group>"; };
		1D93D3591269778C007F741B /* DVRBuffer.m */ = {isa = PBXFileReference; fileEncoding = 4; lastKnownFileType = sourcecode.c.objc; path = DVRBuffer.m; sourceTree = "<group>"; };
		1D93D3B012697D53007F741B /* DVRIndexEntry.m */ = {isa = PBXFileReference; fileEncoding = 4; lastKnownFileType = sourcecode.c.objc; path = DVRIndexEntry.m; sourceTree = "<group>"; };
		1D94EAA412D64022008225A9 /* UKCrashReporter Readme.txt */ = {isa = PBXFileReference; fileEncoding = 4; lastKnownFileType = text; path = "UKCrashReporter Readme.txt"; sourceTree = "<group>"; };
		1D94EAA512D64022008225A9 /* UKCrashReporter.h */ = {isa = PBXFileReference; fileEncoding = 4; lastKnownFileType = sourcecode.c.h; path = UKCrashReporter.h; sourceTree = "<group>"; };
		1D94EAA612D64022008225A9 /* UKCrashReporter.m */ = {isa = PBXFileReference; fileEncoding = 4; lastKnownFileType = sourcecode.c.objc; path = UKCrashReporter.m; sourceTree = "<group>"; };
		1D94EAA712D64022008225A9 /* UKCrashReporter.nib */ = {isa = PBXFileReference; lastKnownFileType = wrapper.nib; path = UKCrashReporter.nib; sourceTree = "<group>"; };
		1D94EAA812D64022008225A9 /* UKCrashReporter.strings */ = {isa = PBXFileReference; fileEncoding = 4; lastKnownFileType = text.plist.strings; path = UKCrashReporter.strings; sourceTree = "<group>"; };
		1D94EAA912D64022008225A9 /* UKNibOwner.h */ = {isa = PBXFileReference; fileEncoding = 4; lastKnownFileType = sourcecode.c.h; path = UKNibOwner.h; sourceTree = "<group>"; };
		1D94EAAA12D64022008225A9 /* UKNibOwner.m */ = {isa = PBXFileReference; fileEncoding = 4; lastKnownFileType = sourcecode.c.objc; path = UKNibOwner.m; sourceTree = "<group>"; };
		1D94EAAB12D64022008225A9 /* UKSystemInfo.h */ = {isa = PBXFileReference; fileEncoding = 4; lastKnownFileType = sourcecode.c.h; path = UKSystemInfo.h; sourceTree = "<group>"; };
		1D94EAAC12D64022008225A9 /* UKSystemInfo.m */ = {isa = PBXFileReference; fileEncoding = 4; lastKnownFileType = sourcecode.c.objc; path = UKSystemInfo.m; sourceTree = "<group>"; };
		1D94EAC712D641D3008225A9 /* AddressBook.framework */ = {isa = PBXFileReference; lastKnownFileType = wrapper.framework; name = AddressBook.framework; path = System/Library/Frameworks/AddressBook.framework; sourceTree = SDKROOT; };
		1D988595135D23BD0072023F /* ProcessCache.h */ = {isa = PBXFileReference; fileEncoding = 4; lastKnownFileType = sourcecode.c.h; path = ProcessCache.h; sourceTree = "<group>"; };
		1D988596135D23BD0072023F /* ProcessCache.m */ = {isa = PBXFileReference; fileEncoding = 4; lastKnownFileType = sourcecode.c.objc; path = ProcessCache.m; sourceTree = "<group>"; };
		1D99785212EEB3D600F0794D /* English */ = {isa = PBXFileReference; lastKnownFileType = file.xib; name = English; path = English.lproj/GlobalSearch.xib; sourceTree = "<group>"; };
		1D9A5521180FA46100B42CE9 /* iTermTests.m */ = {isa = PBXFileReference; fileEncoding = 4; lastKnownFileType = sourcecode.c.objc; name = iTermTests.m; path = iTermTests/iTermTests.m; sourceTree = "<group>"; };
		1D9A5522180FA46100B42CE9 /* iTermTests.h */ = {isa = PBXFileReference; fileEncoding = 4; lastKnownFileType = sourcecode.c.h; name = iTermTests.h; path = iTermTests/iTermTests.h; sourceTree = "<group>"; };
		1D9A5527180FA61700B42CE9 /* VT100ScreenTest.h */ = {isa = PBXFileReference; fileEncoding = 4; lastKnownFileType = sourcecode.c.h; name = VT100ScreenTest.h; path = iTermTests/VT100ScreenTest.h; sourceTree = "<group>"; };
		1D9A5528180FA61700B42CE9 /* VT100ScreenTest.m */ = {isa = PBXFileReference; fileEncoding = 4; lastKnownFileType = sourcecode.c.objc; name = VT100ScreenTest.m; path = iTermTests/VT100ScreenTest.m; sourceTree = "<group>"; };
		1D9A553A180FA7C500B42CE9 /* Growl */ = {isa = PBXFileReference; lastKnownFileType = "compiled.mach-o.dylib"; name = Growl; path = Growl.framework/Versions/A/Growl; sourceTree = "<group>"; };
		1D9A55B6180FA90700B42CE9 /* Sparkle */ = {isa = PBXFileReference; lastKnownFileType = "compiled.mach-o.dylib"; name = Sparkle; path = Sparkle.framework/Versions/A/Sparkle; sourceTree = "<group>"; };
		1D9DCBFC142D7BA60016228A /* Trigger.h */ = {isa = PBXFileReference; fileEncoding = 4; lastKnownFileType = sourcecode.c.h; path = Trigger.h; sourceTree = "<group>"; };
		1D9DCBFD142D7BA60016228A /* Trigger.m */ = {isa = PBXFileReference; fileEncoding = 4; lastKnownFileType = sourcecode.c.objc; path = Trigger.m; sourceTree = "<group>"; };
		1D9DCC02142D7E570016228A /* GrowlTrigger.h */ = {isa = PBXFileReference; fileEncoding = 4; lastKnownFileType = sourcecode.c.h; path = GrowlTrigger.h; sourceTree = "<group>"; };
		1D9DCC03142D7E570016228A /* GrowlTrigger.m */ = {isa = PBXFileReference; fileEncoding = 4; lastKnownFileType = sourcecode.c.objc; path = GrowlTrigger.m; sourceTree = "<group>"; };
		1D9DCC08142D7F300016228A /* BounceTrigger.h */ = {isa = PBXFileReference; fileEncoding = 4; lastKnownFileType = sourcecode.c.h; path = BounceTrigger.h; sourceTree = "<group>"; };
		1D9DCC09142D7F300016228A /* BounceTrigger.m */ = {isa = PBXFileReference; fileEncoding = 4; lastKnownFileType = sourcecode.c.objc; path = BounceTrigger.m; sourceTree = "<group>"; };
		1D9DCC0C142D7F5F0016228A /* BellTrigger.h */ = {isa = PBXFileReference; fileEncoding = 4; lastKnownFileType = sourcecode.c.h; path = BellTrigger.h; sourceTree = "<group>"; };
		1D9DCC0D142D7F5F0016228A /* BellTrigger.m */ = {isa = PBXFileReference; fileEncoding = 4; lastKnownFileType = sourcecode.c.objc; path = BellTrigger.m; sourceTree = "<group>"; };
		1D9DCC10142D7F970016228A /* ScriptTrigger.h */ = {isa = PBXFileReference; fileEncoding = 4; lastKnownFileType = sourcecode.c.h; path = ScriptTrigger.h; sourceTree = "<group>"; };
		1D9DCC11142D7F970016228A /* ScriptTrigger.m */ = {isa = PBXFileReference; fileEncoding = 4; lastKnownFileType = sourcecode.c.objc; path = ScriptTrigger.m; sourceTree = "<group>"; };
		1D9DCC14142D7FC10016228A /* AlertTrigger.h */ = {isa = PBXFileReference; fileEncoding = 4; lastKnownFileType = sourcecode.c.h; path = AlertTrigger.h; sourceTree = "<group>"; };
		1D9DCC15142D7FC10016228A /* AlertTrigger.m */ = {isa = PBXFileReference; fileEncoding = 4; lastKnownFileType = sourcecode.c.objc; path = AlertTrigger.m; sourceTree = "<group>"; };
		1D9DDD90142E5AC600275650 /* CoprocessTrigger.h */ = {isa = PBXFileReference; fileEncoding = 4; lastKnownFileType = sourcecode.c.h; path = CoprocessTrigger.h; sourceTree = "<group>"; };
		1D9DDD91142E5AC600275650 /* CoprocessTrigger.m */ = {isa = PBXFileReference; fileEncoding = 4; lastKnownFileType = sourcecode.c.objc; path = CoprocessTrigger.m; sourceTree = "<group>"; };
		1D9DDD9A142E5FBB00275650 /* Coprocess.h */ = {isa = PBXFileReference; fileEncoding = 4; lastKnownFileType = sourcecode.c.h; path = Coprocess.h; sourceTree = "<group>"; };
		1D9DDD9B142E5FBB00275650 /* Coprocess.m */ = {isa = PBXFileReference; fileEncoding = 4; lastKnownFileType = sourcecode.c.objc; path = Coprocess.m; sourceTree = "<group>"; };
		1D9DDE9D142E855D00275650 /* Coprocess.png */ = {isa = PBXFileReference; lastKnownFileType = image.png; name = Coprocess.png; path = images/Coprocess.png; sourceTree = "<group>"; };
		1D9F6AB6140C9DC4009B5CD4 /* FutureMethods.h */ = {isa = PBXFileReference; fileEncoding = 4; lastKnownFileType = sourcecode.c.h; path = FutureMethods.h; sourceTree = "<group>"; };
		1D9F6AB7140C9DC4009B5CD4 /* FutureMethods.m */ = {isa = PBXFileReference; fileEncoding = 4; lastKnownFileType = sourcecode.c.objc; path = FutureMethods.m; sourceTree = "<group>"; };
		1DA02CFA1327612600D7E7DB /* bell.png */ = {isa = PBXFileReference; lastKnownFileType = image.png; name = bell.png; path = images/bell.png; sourceTree = "<group>"; };
		1DA030F71328BD7C00D7E7DB /* wrap_to_bottom.png */ = {isa = PBXFileReference; lastKnownFileType = image.png; name = wrap_to_bottom.png; path = images/wrap_to_bottom.png; sourceTree = "<group>"; };
		1DA030F81328BD7C00D7E7DB /* wrap_to_top.png */ = {isa = PBXFileReference; lastKnownFileType = image.png; name = wrap_to_top.png; path = images/wrap_to_top.png; sourceTree = "<group>"; };
		1DA26ABE15007507004B5792 /* BackgroundThread.h */ = {isa = PBXFileReference; fileEncoding = 4; lastKnownFileType = sourcecode.c.h; path = BackgroundThread.h; sourceTree = "<group>"; };
		1DA26ABF15007507004B5792 /* BackgroundThread.m */ = {isa = PBXFileReference; fileEncoding = 4; lastKnownFileType = sourcecode.c.objc; path = BackgroundThread.m; sourceTree = "<group>"; };
		1DA34E02165F268F00AA91C4 /* IBarCursor@2x.png */ = {isa = PBXFileReference; lastKnownFileType = image.png; name = "IBarCursor@2x.png"; path = "images/IBarCursor@2x.png"; sourceTree = "<group>"; };
		1DA34E03165F268F00AA91C4 /* IBarCursorXMR@2x.png */ = {isa = PBXFileReference; lastKnownFileType = image.png; name = "IBarCursorXMR@2x.png"; path = "images/IBarCursorXMR@2x.png"; sourceTree = "<group>"; };
		1DA7894714AC19F500C8FBD9 /* Growl */ = {isa = PBXFileReference; lastKnownFileType = "compiled.mach-o.dylib"; name = Growl; path = Growl.framework/Growl; sourceTree = "<absolute>"; };
		1DA8117C13CEA30A00CCA89A /* FontSizeEstimator.h */ = {isa = PBXFileReference; fileEncoding = 4; lastKnownFileType = sourcecode.c.h; path = FontSizeEstimator.h; sourceTree = "<group>"; };
		1DA8117D13CEA30A00CCA89A /* FontSizeEstimator.m */ = {isa = PBXFileReference; fileEncoding = 4; lastKnownFileType = sourcecode.c.objc; path = FontSizeEstimator.m; sourceTree = "<group>"; };
		1DA9AEE814A51CA000BEB37B /* TmuxSessionsTable.h */ = {isa = PBXFileReference; fileEncoding = 4; lastKnownFileType = sourcecode.c.h; path = TmuxSessionsTable.h; sourceTree = "<group>"; };
		1DA9AEE914A51CA000BEB37B /* TmuxSessionsTable.m */ = {isa = PBXFileReference; fileEncoding = 4; lastKnownFileType = sourcecode.c.objc; path = TmuxSessionsTable.m; sourceTree = "<group>"; };
		1DAE714B14AAF24200DA144B /* EquivalenceClassSet.h */ = {isa = PBXFileReference; fileEncoding = 4; lastKnownFileType = sourcecode.c.h; path = EquivalenceClassSet.h; sourceTree = "<group>"; };
		1DAE714C14AAF24200DA144B /* EquivalenceClassSet.m */ = {isa = PBXFileReference; fileEncoding = 4; lastKnownFileType = sourcecode.c.objc; path = EquivalenceClassSet.m; sourceTree = "<group>"; };
		1DAED28612E9395E005E49ED /* GlobalSearch.h */ = {isa = PBXFileReference; fileEncoding = 4; lastKnownFileType = sourcecode.c.h; path = GlobalSearch.h; sourceTree = "<group>"; };
		1DAED28712E9395E005E49ED /* GlobalSearch.m */ = {isa = PBXFileReference; fileEncoding = 4; lastKnownFileType = sourcecode.c.objc; path = GlobalSearch.m; sourceTree = "<group>"; };
		1DAED99012EDF923005E49ED /* iTermSearchField.h */ = {isa = PBXFileReference; fileEncoding = 4; lastKnownFileType = sourcecode.c.h; path = iTermSearchField.h; sourceTree = "<group>"; };
		1DAED99112EDF923005E49ED /* iTermSearchField.m */ = {isa = PBXFileReference; fileEncoding = 4; lastKnownFileType = sourcecode.c.objc; path = iTermSearchField.m; sourceTree = "<group>"; };
		1DB67CEB14850D53005849A1 /* TmuxWindowOpener.h */ = {isa = PBXFileReference; fileEncoding = 4; lastKnownFileType = sourcecode.c.h; path = TmuxWindowOpener.h; sourceTree = "<group>"; };
		1DB67CEC14850D53005849A1 /* TmuxWindowOpener.m */ = {isa = PBXFileReference; fileEncoding = 4; lastKnownFileType = sourcecode.c.objc; path = TmuxWindowOpener.m; sourceTree = "<group>"; };
		1DB67CEF1485C578005849A1 /* TmuxHistoryParser.h */ = {isa = PBXFileReference; fileEncoding = 4; lastKnownFileType = sourcecode.c.h; path = TmuxHistoryParser.h; sourceTree = "<group>"; };
		1DB67CF01485C578005849A1 /* TmuxHistoryParser.m */ = {isa = PBXFileReference; fileEncoding = 4; lastKnownFileType = sourcecode.c.objc; path = TmuxHistoryParser.m; sourceTree = "<group>"; };
		1DB67CF31486BD3D005849A1 /* TmuxStateParser.h */ = {isa = PBXFileReference; fileEncoding = 4; lastKnownFileType = sourcecode.c.h; path = TmuxStateParser.h; sourceTree = "<group>"; };
		1DB67CF41486BD3D005849A1 /* TmuxStateParser.m */ = {isa = PBXFileReference; fileEncoding = 4; lastKnownFileType = sourcecode.c.objc; path = TmuxStateParser.m; sourceTree = "<group>"; };
		1DB7188C183E8E3600ADC5DD /* TrackedObject.h */ = {isa = PBXFileReference; lastKnownFileType = sourcecode.c.h; path = TrackedObject.h; sourceTree = "<group>"; };
		1DB72CF51396059200EB1005 /* xterm-terminfo.txt */ = {isa = PBXFileReference; fileEncoding = 4; lastKnownFileType = text; path = "xterm-terminfo.txt"; sourceTree = "<group>"; };
		1DB9D8F0183FE9EF0029F0B5 /* HotkeyWindowController.h */ = {isa = PBXFileReference; fileEncoding = 4; lastKnownFileType = sourcecode.c.h; path = HotkeyWindowController.h; sourceTree = "<group>"; };
		1DB9D8F1183FE9EF0029F0B5 /* HotkeyWindowController.m */ = {isa = PBXFileReference; fileEncoding = 4; lastKnownFileType = sourcecode.c.objc; path = HotkeyWindowController.m; sourceTree = "<group>"; };
		1DC38816148E840600B89F7C /* SolidColorView.h */ = {isa = PBXFileReference; fileEncoding = 4; lastKnownFileType = sourcecode.c.h; path = SolidColorView.h; sourceTree = "<group>"; };
		1DC38817148E840700B89F7C /* SolidColorView.m */ = {isa = PBXFileReference; fileEncoding = 4; lastKnownFileType = sourcecode.c.objc; path = SolidColorView.m; sourceTree = "<group>"; };
		1DC393C317B59B08000EE0F2 /* SearchResult.h */ = {isa = PBXFileReference; lastKnownFileType = sourcecode.c.h; path = SearchResult.h; sourceTree = "<group>"; };
		1DC393C417B59B08000EE0F2 /* SearchResult.m */ = {isa = PBXFileReference; lastKnownFileType = sourcecode.c.objc; path = SearchResult.m; sourceTree = "<group>"; };
		1DC7429F127C96F90069594C /* IBarCursor.png */ = {isa = PBXFileReference; lastKnownFileType = image.png; name = IBarCursor.png; path = images/IBarCursor.png; sourceTree = "<group>"; };
		1DCA5ECD13EE507800B7725E /* WindowArrangements.h */ = {isa = PBXFileReference; fileEncoding = 4; lastKnownFileType = sourcecode.c.h; path = WindowArrangements.h; sourceTree = "<group>"; };
		1DCA5ECE13EE507800B7725E /* WindowArrangements.m */ = {isa = PBXFileReference; fileEncoding = 4; lastKnownFileType = sourcecode.c.objc; path = WindowArrangements.m; sourceTree = "<group>"; };
		1DCBC810126DD98200D5B961 /* WindowControllerInterface.h */ = {isa = PBXFileReference; fileEncoding = 4; lastKnownFileType = sourcecode.c.h; path = WindowControllerInterface.h; sourceTree = "<group>"; };
		1DCF3CB61222FF1400AD56F1 /* PresetKeyMappings.plist */ = {isa = PBXFileReference; fileEncoding = 4; lastKnownFileType = text.plist.xml; path = PresetKeyMappings.plist; sourceTree = "<group>"; };
		1DCF3E8D122419D200AD56F1 /* ProfileModel.m */ = {isa = PBXFileReference; fileEncoding = 4; lastKnownFileType = sourcecode.c.objc; lineEnding = 0; path = ProfileModel.m; sourceTree = "<group>"; xcLanguageSpecificationIdentifier = xcode.lang.objc; };
		1DCF3EC51224D03D00AD56F1 /* DefaultBookmark.plist */ = {isa = PBXFileReference; fileEncoding = 4; lastKnownFileType = text.plist.xml; path = DefaultBookmark.plist; sourceTree = "<group>"; };
		1DCF3EFF1224EEBD00AD56F1 /* MigrationMap.plist */ = {isa = PBXFileReference; fileEncoding = 4; lastKnownFileType = text.plist.xml; path = MigrationMap.plist; sourceTree = "<group>"; };
		1DD39ACD180B785A004E56D5 /* VT100GridTypes.h */ = {isa = PBXFileReference; lastKnownFileType = sourcecode.c.h; path = VT100GridTypes.h; sourceTree = "<group>"; };
		1DD39ACE180B7884004E56D5 /* VT100GridTypes.m */ = {isa = PBXFileReference; fileEncoding = 4; lastKnownFileType = sourcecode.c.objc; path = VT100GridTypes.m; sourceTree = "<group>"; };
		1DD39AD4180B8117004E56D5 /* iTermTests.app */ = {isa = PBXFileReference; explicitFileType = wrapper.application; includeInIndex = 0; path = iTermTests.app; sourceTree = BUILT_PRODUCTS_DIR; };
		1DD39AD6180B8118004E56D5 /* Cocoa.framework */ = {isa = PBXFileReference; lastKnownFileType = wrapper.framework; name = Cocoa.framework; path = System/Library/Frameworks/Cocoa.framework; sourceTree = SDKROOT; };
		1DD39AD9180B8118004E56D5 /* AppKit.framework */ = {isa = PBXFileReference; lastKnownFileType = wrapper.framework; name = AppKit.framework; path = System/Library/Frameworks/AppKit.framework; sourceTree = SDKROOT; };
		1DD39ADA180B8118004E56D5 /* CoreData.framework */ = {isa = PBXFileReference; lastKnownFileType = wrapper.framework; name = CoreData.framework; path = System/Library/Frameworks/CoreData.framework; sourceTree = SDKROOT; };
		1DD39ADB180B8118004E56D5 /* Foundation.framework */ = {isa = PBXFileReference; lastKnownFileType = wrapper.framework; name = Foundation.framework; path = System/Library/Frameworks/Foundation.framework; sourceTree = SDKROOT; };
		1DD39ADE180B8118004E56D5 /* iTermTests-Info.plist */ = {isa = PBXFileReference; lastKnownFileType = text.plist.xml; path = "iTermTests-Info.plist"; sourceTree = "<group>"; };
		1DD39AE0180B8118004E56D5 /* en */ = {isa = PBXFileReference; lastKnownFileType = text.plist.strings; name = en; path = en.lproj/InfoPlist.strings; sourceTree = "<group>"; };
		1DD39AE4180B8118004E56D5 /* iTermTests-Prefix.pch */ = {isa = PBXFileReference; lastKnownFileType = sourcecode.c.h; path = "iTermTests-Prefix.pch"; sourceTree = "<group>"; };
		1DD39AE6180B8118004E56D5 /* en */ = {isa = PBXFileReference; lastKnownFileType = text.rtf; name = en; path = en.lproj/Credits.rtf; sourceTree = "<group>"; };
		1DD39AEE180B8118004E56D5 /* Images.xcassets */ = {isa = PBXFileReference; lastKnownFileType = folder.assetcatalog; path = Images.xcassets; sourceTree = "<group>"; };
		1DD39AF5180B8119004E56D5 /* XCTest.framework */ = {isa = PBXFileReference; lastKnownFileType = wrapper.framework; name = XCTest.framework; path = Library/Frameworks/XCTest.framework; sourceTree = DEVELOPER_DIR; };
		1DD39B12180B819A004E56D5 /* VT100GridTest.h */ = {isa = PBXFileReference; fileEncoding = 4; lastKnownFileType = sourcecode.c.h; name = VT100GridTest.h; path = iTermTests/VT100GridTest.h; sourceTree = "<group>"; };
		1DD39B13180B819A004E56D5 /* VT100GridTest.m */ = {isa = PBXFileReference; fileEncoding = 4; lastKnownFileType = sourcecode.c.objc; name = VT100GridTest.m; path = iTermTests/VT100GridTest.m; sourceTree = "<group>"; };
		1DD39B18180B82F5004E56D5 /* DebugLogging.h */ = {isa = PBXFileReference; fileEncoding = 4; lastKnownFileType = sourcecode.c.h; path = DebugLogging.h; sourceTree = "<group>"; };
		1DD39B19180B82F5004E56D5 /* DebugLogging.m */ = {isa = PBXFileReference; fileEncoding = 4; lastKnownFileType = sourcecode.c.objc; path = DebugLogging.m; sourceTree = "<group>"; };
		1DD39B7A180B8842004E56D5 /* libicucore.dylib */ = {isa = PBXFileReference; lastKnownFileType = "compiled.mach-o.dylib"; name = libicucore.dylib; path = usr/lib/libicucore.dylib; sourceTree = SDKROOT; };
		1DD39B7C180F68BF004E56D5 /* PTYTextViewDataSource.h */ = {isa = PBXFileReference; lastKnownFileType = sourcecode.c.h; path = PTYTextViewDataSource.h; sourceTree = "<group>"; };
		1DD39B7D180F969E004E56D5 /* VT100ScreenDelegate.h */ = {isa = PBXFileReference; lastKnownFileType = sourcecode.c.h; path = VT100ScreenDelegate.h; sourceTree = "<group>"; };
		1DD4CE7C14A5163B00ED182E /* TmuxDashboard.xib */ = {isa = PBXFileReference; fileEncoding = 4; lastKnownFileType = file.xib; path = TmuxDashboard.xib; sourceTree = "<group>"; };
		1DD4CE7E14A51C0D00ED182E /* TmuxDashboardController.h */ = {isa = PBXFileReference; fileEncoding = 4; lastKnownFileType = sourcecode.c.h; path = TmuxDashboardController.h; sourceTree = "<group>"; };
		1DD4CE7F14A51C0D00ED182E /* TmuxDashboardController.m */ = {isa = PBXFileReference; fileEncoding = 4; lastKnownFileType = sourcecode.c.objc; path = TmuxDashboardController.m; sourceTree = "<group>"; };
		1DD6707514934ADE008E4361 /* PTYSplitView.h */ = {isa = PBXFileReference; fileEncoding = 4; lastKnownFileType = sourcecode.c.h; path = PTYSplitView.h; sourceTree = "<group>"; };
		1DD6707614934ADE008E4361 /* PTYSplitView.m */ = {isa = PBXFileReference; fileEncoding = 4; lastKnownFileType = sourcecode.c.objc; path = PTYSplitView.m; sourceTree = "<group>"; };
		1DD7363F1283C2FA009B7829 /* Popup.h */ = {isa = PBXFileReference; fileEncoding = 4; lastKnownFileType = sourcecode.c.h; path = Popup.h; sourceTree = "<group>"; };
		1DD736401283C2FA009B7829 /* Popup.m */ = {isa = PBXFileReference; fileEncoding = 4; lastKnownFileType = sourcecode.c.objc; path = Popup.m; sourceTree = "<group>"; };
		1DDBC61C12E2BCDC00BC3868 /* iTermExpose.h */ = {isa = PBXFileReference; fileEncoding = 4; lastKnownFileType = sourcecode.c.h; path = iTermExpose.h; sourceTree = "<group>"; };
		1DDBC61D12E2BCDC00BC3868 /* iTermExpose.m */ = {isa = PBXFileReference; fileEncoding = 4; lastKnownFileType = sourcecode.c.objc; path = iTermExpose.m; sourceTree = "<group>"; };
		1DE214DF128212EE004E3ADF /* Autocomplete.h */ = {isa = PBXFileReference; fileEncoding = 4; lastKnownFileType = sourcecode.c.h; lineEnding = 0; path = Autocomplete.h; sourceTree = "<group>"; xcLanguageSpecificationIdentifier = xcode.lang.objcpp; };
		1DE214E0128212EE004E3ADF /* Autocomplete.m */ = {isa = PBXFileReference; fileEncoding = 4; lastKnownFileType = sourcecode.c.objc; lineEnding = 0; path = Autocomplete.m; sourceTree = "<group>"; xcLanguageSpecificationIdentifier = xcode.lang.objc; };
		1DE2154212821F1C004E3ADF /* English */ = {isa = PBXFileReference; lastKnownFileType = file.xib; name = English; path = English.lproj/Autocomplete.xib; sourceTree = "<group>"; };
		1DE5EBE6122B892900C736B0 /* ProfilesWindow.h */ = {isa = PBXFileReference; fileEncoding = 4; lastKnownFileType = sourcecode.c.h; path = ProfilesWindow.h; sourceTree = "<group>"; };
		1DE5EBE7122B892900C736B0 /* ProfilesWindow.m */ = {isa = PBXFileReference; fileEncoding = 4; lastKnownFileType = sourcecode.c.objc; lineEnding = 0; path = ProfilesWindow.m; sourceTree = "<group>"; xcLanguageSpecificationIdentifier = xcode.lang.objc; };
		1DE8DC871415513A00F83147 /* ToolbeltView.h */ = {isa = PBXFileReference; fileEncoding = 4; lastKnownFileType = sourcecode.c.h; path = ToolbeltView.h; sourceTree = "<group>"; };
		1DE8DC881415513A00F83147 /* ToolbeltView.m */ = {isa = PBXFileReference; fileEncoding = 4; lastKnownFileType = sourcecode.c.objc; path = ToolbeltView.m; sourceTree = "<group>"; };
		1DE8DC8B1415546000F83147 /* ToolProfiles.h */ = {isa = PBXFileReference; fileEncoding = 4; lastKnownFileType = sourcecode.c.h; path = ToolProfiles.h; sourceTree = "<group>"; };
		1DE8DC8C1415546000F83147 /* ToolProfiles.m */ = {isa = PBXFileReference; fileEncoding = 4; lastKnownFileType = sourcecode.c.objc; path = ToolProfiles.m; sourceTree = "<group>"; };
		1DE8DDAB1415648600F83147 /* ToolPasteHistory.h */ = {isa = PBXFileReference; fileEncoding = 4; lastKnownFileType = sourcecode.c.h; path = ToolPasteHistory.h; sourceTree = "<group>"; };
		1DE8DDAC1415648600F83147 /* ToolPasteHistory.m */ = {isa = PBXFileReference; fileEncoding = 4; lastKnownFileType = sourcecode.c.objc; path = ToolPasteHistory.m; sourceTree = "<group>"; };
		1DE8DF341415799700F83147 /* ToolWrapper.h */ = {isa = PBXFileReference; fileEncoding = 4; lastKnownFileType = sourcecode.c.h; path = ToolWrapper.h; sourceTree = "<group>"; };
		1DE8DF351415799700F83147 /* ToolWrapper.m */ = {isa = PBXFileReference; fileEncoding = 4; lastKnownFileType = sourcecode.c.objc; path = ToolWrapper.m; sourceTree = "<group>"; };
		1DEB29301288885700B2CB9F /* Quartz.framework */ = {isa = PBXFileReference; lastKnownFileType = wrapper.framework; name = Quartz.framework; path = System/Library/Frameworks/Quartz.framework; sourceTree = SDKROOT; };
		1DEB29371288887100B2CB9F /* QuartzCore.framework */ = {isa = PBXFileReference; lastKnownFileType = wrapper.framework; name = QuartzCore.framework; path = System/Library/Frameworks/QuartzCore.framework; sourceTree = SDKROOT; };
		1DEB293D1288899A00B2CB9F /* Carbon.framework */ = {isa = PBXFileReference; lastKnownFileType = wrapper.framework; name = Carbon.framework; path = System/Library/Frameworks/Carbon.framework; sourceTree = SDKROOT; };
		1DEDC8FB1451F67D004F1615 /* SessionTitleView.h */ = {isa = PBXFileReference; fileEncoding = 4; lastKnownFileType = sourcecode.c.h; path = SessionTitleView.h; sourceTree = "<group>"; };
		1DEDC8FC1451F67D004F1615 /* SessionTitleView.m */ = {isa = PBXFileReference; fileEncoding = 4; lastKnownFileType = sourcecode.c.objc; path = SessionTitleView.m; sourceTree = "<group>"; };
		1DF0895713DBAE1F00A52AD8 /* NSBitmapImageRep+CoreImage.h */ = {isa = PBXFileReference; fileEncoding = 4; lastKnownFileType = sourcecode.c.h; path = "NSBitmapImageRep+CoreImage.h"; sourceTree = "<group>"; };
		1DF0895813DBAE1F00A52AD8 /* NSBitmapImageRep+CoreImage.m */ = {isa = PBXFileReference; fileEncoding = 4; lastKnownFileType = sourcecode.c.objc; path = "NSBitmapImageRep+CoreImage.m"; sourceTree = "<group>"; };
		1DF0895913DBAE1F00A52AD8 /* NSImage+CoreImage.h */ = {isa = PBXFileReference; fileEncoding = 4; lastKnownFileType = sourcecode.c.h; path = "NSImage+CoreImage.h"; sourceTree = "<group>"; };
		1DF0895A13DBAE1F00A52AD8 /* NSImage+CoreImage.m */ = {isa = PBXFileReference; fileEncoding = 4; lastKnownFileType = sourcecode.c.objc; path = "NSImage+CoreImage.m"; sourceTree = "<group>"; };
		1DF0897013DBAF4C00A52AD8 /* Quartz.framework */ = {isa = PBXFileReference; lastKnownFileType = wrapper.framework; name = Quartz.framework; path = System/Library/Frameworks/Quartz.framework; sourceTree = SDKROOT; };
		1DF8AF5613FD781700C8A435 /* SplitPanel.h */ = {isa = PBXFileReference; fileEncoding = 4; lastKnownFileType = sourcecode.c.h; path = SplitPanel.h; sourceTree = "<group>"; };
		1DF8AF5713FD781700C8A435 /* SplitPanel.m */ = {isa = PBXFileReference; fileEncoding = 4; lastKnownFileType = sourcecode.c.objc; path = SplitPanel.m; sourceTree = "<group>"; };
		2076B15704E8817300000106 /* PTToolbarController.h */ = {isa = PBXFileReference; fileEncoding = 4; lastKnownFileType = sourcecode.c.h; path = PTToolbarController.h; sourceTree = "<group>"; };
		2076B15804E8817300000106 /* PTToolbarController.m */ = {isa = PBXFileReference; fileEncoding = 4; lastKnownFileType = sourcecode.c.objc; path = PTToolbarController.m; sourceTree = "<group>"; };
		20B8892A04E9342100000106 /* ITViewLocalizer.h */ = {isa = PBXFileReference; fileEncoding = 4; lastKnownFileType = sourcecode.c.h; path = ITViewLocalizer.h; sourceTree = "<group>"; };
		20B8892B04E9342100000106 /* ITViewLocalizer.m */ = {isa = PBXFileReference; fileEncoding = 4; lastKnownFileType = sourcecode.c.objc; path = ITViewLocalizer.m; sourceTree = "<group>"; };
		20D5CC6304E7AA0500000106 /* iTermApplicationDelegate.h */ = {isa = PBXFileReference; fileEncoding = 4; lastKnownFileType = sourcecode.c.h; path = iTermApplicationDelegate.h; sourceTree = "<group>"; };
		20D5CC6404E7AA0500000106 /* iTermApplicationDelegate.m */ = {isa = PBXFileReference; fileEncoding = 4; lastKnownFileType = sourcecode.c.objc; lineEnding = 0; path = iTermApplicationDelegate.m; sourceTree = "<group>"; xcLanguageSpecificationIdentifier = xcode.lang.objc; };
		20E74F4804E9089700000106 /* ITAddressBookMgr.h */ = {isa = PBXFileReference; fileEncoding = 4; lastKnownFileType = sourcecode.c.h; path = ITAddressBookMgr.h; sourceTree = "<group>"; };
		20E74F4904E9089700000106 /* ITAddressBookMgr.m */ = {isa = PBXFileReference; fileEncoding = 4; lastKnownFileType = sourcecode.c.objc; path = ITAddressBookMgr.m; sourceTree = "<group>"; };
		49A6E4081211CC6000D9AD6F /* Compatability.h */ = {isa = PBXFileReference; fileEncoding = 4; lastKnownFileType = sourcecode.c.h; path = Compatability.h; sourceTree = "<group>"; };
		5ECE005D1454E59B004861E9 /* PseudoTerminalRestorer.h */ = {isa = PBXFileReference; fileEncoding = 4; lastKnownFileType = sourcecode.c.h; path = PseudoTerminalRestorer.h; sourceTree = "<group>"; };
		5ECE005E1454E59B004861E9 /* PseudoTerminalRestorer.m */ = {isa = PBXFileReference; fileEncoding = 4; lastKnownFileType = sourcecode.c.objc; path = PseudoTerminalRestorer.m; sourceTree = "<group>"; };
		5ECE4AC41451343E002A9CC2 /* Growl.framework */ = {isa = PBXFileReference; lastKnownFileType = wrapper.framework; path = Growl.framework; sourceTree = "<group>"; };
		5ECE4AE914514058002A9CC2 /* Growl Registration Ticket.growlRegDict */ = {isa = PBXFileReference; fileEncoding = 4; lastKnownFileType = text; path = "Growl Registration Ticket.growlRegDict"; sourceTree = "<group>"; };
		8742065A0564169600CFC3F1 /* iTerm.app */ = {isa = PBXFileReference; explicitFileType = wrapper.application; includeInIndex = 0; path = iTerm.app; sourceTree = BUILT_PRODUCTS_DIR; };
		8786A96E052CEC220073D10E /* script.png */ = {isa = PBXFileReference; lastKnownFileType = image.png; name = script.png; path = images/script.png; sourceTree = "<group>"; };
		9325FF3D0FB54DF1004EC67C /* English */ = {isa = PBXFileReference; lastKnownFileType = file.xib; name = English; path = English.lproj/PseudoTerminal.xib; sourceTree = "<group>"; };
		9325FF410FB54DF1004EC67C /* English */ = {isa = PBXFileReference; lastKnownFileType = file.xib; name = English; path = English.lproj/PreferencePanel.xib; sourceTree = "<group>"; };
		9325FF470FB54DF1004EC67C /* English */ = {isa = PBXFileReference; lastKnownFileType = file.xib; name = English; path = English.lproj/BookmarksWindow.xib; sourceTree = "<group>"; };
		9325FF4F0FB54E00004EC67C /* English */ = {isa = PBXFileReference; lastKnownFileType = file.xib; name = English; path = English.lproj/MainMenu.xib; sourceTree = "<group>"; };
		93A6FEF910685E9900A5F905 /* dsa_pub.pem */ = {isa = PBXFileReference; fileEncoding = 4; lastKnownFileType = text; path = dsa_pub.pem; sourceTree = "<group>"; };
		9D737D5D17495B4100B3334D /* PrefsGeneral.png */ = {isa = PBXFileReference; lastKnownFileType = image.png; name = PrefsGeneral.png; path = images/PrefsGeneral.png; sourceTree = "<group>"; };
		9D737D5E17495B4100B3334D /* PrefsGeneral@2x.png */ = {isa = PBXFileReference; lastKnownFileType = image.png; name = "PrefsGeneral@2x.png"; path = "images/PrefsGeneral@2x.png"; sourceTree = "<group>"; };
		9DB3D6DE176C8F0B0071CCF8 /* PrefsAppearance.png */ = {isa = PBXFileReference; lastKnownFileType = image.png; name = PrefsAppearance.png; path = images/PrefsAppearance.png; sourceTree = "<group>"; };
		9DB3D6DF176C8F0B0071CCF8 /* PrefsAppearance@2x.png */ = {isa = PBXFileReference; lastKnownFileType = image.png; name = "PrefsAppearance@2x.png"; path = "images/PrefsAppearance@2x.png"; sourceTree = "<group>"; };
		9DB3D6E2176CB4D80071CCF8 /* PrefsProfile.png */ = {isa = PBXFileReference; lastKnownFileType = image.png; name = PrefsProfile.png; path = images/PrefsProfile.png; sourceTree = "<group>"; };
		9DB3D6E3176CB4D80071CCF8 /* PrefsProfile@2x.png */ = {isa = PBXFileReference; lastKnownFileType = image.png; name = "PrefsProfile@2x.png"; path = "images/PrefsProfile@2x.png"; sourceTree = "<group>"; };
		9DB3D6E6176CBC0C0071CCF8 /* PrefsKeyboard.png */ = {isa = PBXFileReference; lastKnownFileType = image.png; name = PrefsKeyboard.png; path = images/PrefsKeyboard.png; sourceTree = "<group>"; };
		9DB3D6E7176CBC0C0071CCF8 /* PrefsKeyboard@2x.png */ = {isa = PBXFileReference; lastKnownFileType = image.png; name = "PrefsKeyboard@2x.png"; path = "images/PrefsKeyboard@2x.png"; sourceTree = "<group>"; };
		9DB3D6EA176CC47E0071CCF8 /* PrefsMouse.png */ = {isa = PBXFileReference; lastKnownFileType = image.png; name = PrefsMouse.png; path = images/PrefsMouse.png; sourceTree = "<group>"; };
		9DB3D6EB176CC47E0071CCF8 /* PrefsMouse@2x.png */ = {isa = PBXFileReference; lastKnownFileType = image.png; name = "PrefsMouse@2x.png"; path = "images/PrefsMouse@2x.png"; sourceTree = "<group>"; };
		9DB3D6EE176CCABE0071CCF8 /* PrefsArrangements.png */ = {isa = PBXFileReference; lastKnownFileType = image.png; name = PrefsArrangements.png; path = images/PrefsArrangements.png; sourceTree = "<group>"; };
		9DB3D6EF176CCABE0071CCF8 /* PrefsArrangements@2x.png */ = {isa = PBXFileReference; lastKnownFileType = image.png; name = "PrefsArrangements@2x.png"; path = "images/PrefsArrangements@2x.png"; sourceTree = "<group>"; };
		A073973D14C768E400786414 /* ColorsMenuItemView.h */ = {isa = PBXFileReference; fileEncoding = 4; lastKnownFileType = sourcecode.c.h; path = ColorsMenuItemView.h; sourceTree = "<group>"; };
		A073973F14C7694600786414 /* ColorsMenuItemView.m */ = {isa = PBXFileReference; fileEncoding = 4; lastKnownFileType = sourcecode.c.objc; path = ColorsMenuItemView.m; sourceTree = "<group>"; };
		A63F4093183B398C003A6A6D /* PTYNoteViewController.h */ = {isa = PBXFileReference; fileEncoding = 4; lastKnownFileType = sourcecode.c.h; path = PTYNoteViewController.h; sourceTree = "<group>"; };
		A63F4094183B398C003A6A6D /* PTYNoteViewController.m */ = {isa = PBXFileReference; fileEncoding = 4; lastKnownFileType = sourcecode.c.objc; path = PTYNoteViewController.m; sourceTree = "<group>"; };
		A63F4098183B3AA7003A6A6D /* PTYNoteView.h */ = {isa = PBXFileReference; fileEncoding = 4; lastKnownFileType = sourcecode.c.h; path = PTYNoteView.h; sourceTree = "<group>"; };
		A63F4099183B3AA7003A6A6D /* PTYNoteView.m */ = {isa = PBXFileReference; fileEncoding = 4; lastKnownFileType = sourcecode.c.objc; path = PTYNoteView.m; sourceTree = "<group>"; };
		A63F409D183F3AF5003A6A6D /* VT100LineInfo.h */ = {isa = PBXFileReference; fileEncoding = 4; lastKnownFileType = sourcecode.c.h; path = VT100LineInfo.h; sourceTree = "<group>"; };
		A63F409E183F3AF5003A6A6D /* VT100LineInfo.m */ = {isa = PBXFileReference; fileEncoding = 4; lastKnownFileType = sourcecode.c.objc; path = VT100LineInfo.m; sourceTree = "<group>"; };
		A63F40A2183F3B78003A6A6D /* LineBlock.h */ = {isa = PBXFileReference; fileEncoding = 4; lastKnownFileType = sourcecode.c.h; path = LineBlock.h; sourceTree = "<group>"; };
		A63F40A3183F3B78003A6A6D /* LineBlock.m */ = {isa = PBXFileReference; fileEncoding = 4; lastKnownFileType = sourcecode.c.objc; path = LineBlock.m; sourceTree = "<group>"; };
		A63F40A7183F3CED003A6A6D /* LineBufferHelpers.h */ = {isa = PBXFileReference; fileEncoding = 4; lastKnownFileType = sourcecode.c.h; path = LineBufferHelpers.h; sourceTree = "<group>"; };
		A63F40A8183F3CED003A6A6D /* LineBufferHelpers.m */ = {isa = PBXFileReference; fileEncoding = 4; lastKnownFileType = sourcecode.c.objc; path = LineBufferHelpers.m; sourceTree = "<group>"; };
		DD02572409CB9398008F320C /* PSMAquaTabStyle.h */ = {isa = PBXFileReference; fileEncoding = 30; lastKnownFileType = sourcecode.c.h; path = PSMAquaTabStyle.h; sourceTree = "<group>"; };
		DD02572509CB9398008F320C /* PSMAquaTabStyle.m */ = {isa = PBXFileReference; fileEncoding = 30; lastKnownFileType = sourcecode.c.objc; path = PSMAquaTabStyle.m; sourceTree = "<group>"; };
		DD02572609CB9398008F320C /* PSMMetalTabStyle.h */ = {isa = PBXFileReference; fileEncoding = 30; lastKnownFileType = sourcecode.c.h; path = PSMMetalTabStyle.h; sourceTree = "<group>"; };
		DD02572709CB9398008F320C /* PSMMetalTabStyle.m */ = {isa = PBXFileReference; fileEncoding = 4; lastKnownFileType = sourcecode.c.objc; path = PSMMetalTabStyle.m; sourceTree = "<group>"; };
		DD02572809CB9398008F320C /* PSMOverflowPopUpButton.h */ = {isa = PBXFileReference; fileEncoding = 30; lastKnownFileType = sourcecode.c.h; path = PSMOverflowPopUpButton.h; sourceTree = "<group>"; };
		DD02572A09CB9398008F320C /* PSMOverflowPopUpButton.m */ = {isa = PBXFileReference; fileEncoding = 30; lastKnownFileType = sourcecode.c.objc; path = PSMOverflowPopUpButton.m; sourceTree = "<group>"; };
		DD02572C09CB9398008F320C /* PSMProgressIndicator.h */ = {isa = PBXFileReference; fileEncoding = 30; lastKnownFileType = sourcecode.c.h; path = PSMProgressIndicator.h; sourceTree = "<group>"; };
		DD02572D09CB9398008F320C /* PSMProgressIndicator.m */ = {isa = PBXFileReference; fileEncoding = 30; lastKnownFileType = sourcecode.c.objc; path = PSMProgressIndicator.m; sourceTree = "<group>"; };
		DD02572E09CB9398008F320C /* PSMRolloverButton.h */ = {isa = PBXFileReference; fileEncoding = 30; lastKnownFileType = sourcecode.c.h; path = PSMRolloverButton.h; sourceTree = "<group>"; };
		DD02572F09CB9398008F320C /* PSMRolloverButton.m */ = {isa = PBXFileReference; fileEncoding = 30; lastKnownFileType = sourcecode.c.objc; path = PSMRolloverButton.m; sourceTree = "<group>"; };
		DD02573009CB9398008F320C /* PSMTabBarCell.h */ = {isa = PBXFileReference; fileEncoding = 30; lastKnownFileType = sourcecode.c.h; path = PSMTabBarCell.h; sourceTree = "<group>"; };
		DD02573109CB9398008F320C /* PSMTabBarCell.m */ = {isa = PBXFileReference; fileEncoding = 30; lastKnownFileType = sourcecode.c.objc; path = PSMTabBarCell.m; sourceTree = "<group>"; };
		DD02573209CB9398008F320C /* PSMTabBarControl.h */ = {isa = PBXFileReference; fileEncoding = 30; lastKnownFileType = sourcecode.c.h; path = PSMTabBarControl.h; sourceTree = "<group>"; };
		DD02573309CB9398008F320C /* PSMTabBarControl.m */ = {isa = PBXFileReference; fileEncoding = 4; lastKnownFileType = sourcecode.c.objc; path = PSMTabBarControl.m; sourceTree = "<group>"; };
		DD02573909CB9398008F320C /* PSMTabStyle.h */ = {isa = PBXFileReference; fileEncoding = 30; lastKnownFileType = sourcecode.c.h; path = PSMTabStyle.h; sourceTree = "<group>"; };
		DD02575B09CB93C2008F320C /* AquaTabNew.png */ = {isa = PBXFileReference; lastKnownFileType = image.png; path = AquaTabNew.png; sourceTree = "<group>"; };
		DD02575C09CB93C2008F320C /* AquaTabNewPressed.png */ = {isa = PBXFileReference; lastKnownFileType = image.png; path = AquaTabNewPressed.png; sourceTree = "<group>"; };
		DD02575D09CB93C2008F320C /* AquaTabNewRollover.png */ = {isa = PBXFileReference; lastKnownFileType = image.png; path = AquaTabNewRollover.png; sourceTree = "<group>"; };
		DD02575E09CB93C2008F320C /* AquaTabsBackground.png */ = {isa = PBXFileReference; lastKnownFileType = image.png; path = AquaTabsBackground.png; sourceTree = "<group>"; };
		DD02575F09CB93C2008F320C /* AquaTabsDown.png */ = {isa = PBXFileReference; lastKnownFileType = image.png; path = AquaTabsDown.png; sourceTree = "<group>"; };
		DD02576009CB93C2008F320C /* AquaTabsDownGraphite.png */ = {isa = PBXFileReference; lastKnownFileType = image.png; path = AquaTabsDownGraphite.png; sourceTree = "<group>"; };
		DD02576109CB93C2008F320C /* AquaTabsDownNonKey.png */ = {isa = PBXFileReference; lastKnownFileType = image.png; path = AquaTabsDownNonKey.png; sourceTree = "<group>"; };
		DD02576209CB93C2008F320C /* AquaTabsSeparator.png */ = {isa = PBXFileReference; lastKnownFileType = image.png; path = AquaTabsSeparator.png; sourceTree = "<group>"; };
		DD02576309CB93C2008F320C /* AquaTabsSeparatorDown.png */ = {isa = PBXFileReference; lastKnownFileType = image.png; path = AquaTabsSeparatorDown.png; sourceTree = "<group>"; };
		DD02576609CB93C2008F320C /* overflowImage.tiff */ = {isa = PBXFileReference; lastKnownFileType = image.tiff; path = overflowImage.tiff; sourceTree = "<group>"; };
		DD02576709CB93C2008F320C /* overflowImagePressed.tif */ = {isa = PBXFileReference; lastKnownFileType = image.tiff; path = overflowImagePressed.tif; sourceTree = "<group>"; };
		DD02576809CB93C2008F320C /* pi.png */ = {isa = PBXFileReference; lastKnownFileType = image.png; path = pi.png; sourceTree = "<group>"; };
		DD02576E09CB93C2008F320C /* TabNewMetal.png */ = {isa = PBXFileReference; lastKnownFileType = image.png; path = TabNewMetal.png; sourceTree = "<group>"; };
		DD02576F09CB93C2008F320C /* TabNewMetalPressed.png */ = {isa = PBXFileReference; lastKnownFileType = image.png; path = TabNewMetalPressed.png; sourceTree = "<group>"; };
		DD02577009CB93C2008F320C /* TabNewMetalRollover.png */ = {isa = PBXFileReference; lastKnownFileType = image.png; path = TabNewMetalRollover.png; sourceTree = "<group>"; };
		DD02577109CB93C2008F320C /* Warning.png */ = {isa = PBXFileReference; lastKnownFileType = image.png; path = Warning.png; sourceTree = "<group>"; };
		DD48F1C703EBB1C400A8A065 /* iTerm.scriptSuite */ = {isa = PBXFileReference; lastKnownFileType = text.xml; path = iTerm.scriptSuite; sourceTree = "<group>"; };
		DD48F1CD03EBB20500A8A065 /* English */ = {isa = PBXFileReference; lastKnownFileType = text.xml; name = English; path = English.lproj/iTerm.scriptTerminology; sourceTree = "<group>"; };
		DD57633005653C2E00F1905E /* iTerm_Framework.plist */ = {isa = PBXFileReference; fileEncoding = 4; lastKnownFileType = text.plist; path = iTerm_Framework.plist; sourceTree = "<group>"; };
		DD57633605653C5F00F1905E /* iTerm.plist */ = {isa = PBXFileReference; fileEncoding = 4; lastKnownFileType = text.plist; path = iTerm.plist; sourceTree = "<group>"; };
		DD9C1AE2051F45C000A8A065 /* iTerm-Aqua.jpg */ = {isa = PBXFileReference; lastKnownFileType = image.jpeg; name = "iTerm-Aqua.jpg"; path = "images/iTerm-Aqua.jpg"; sourceTree = "<group>"; };
		DDDB7ABD05D7736600E197C2 /* iTermKeyBindingMgr.m */ = {isa = PBXFileReference; fileEncoding = 4; lastKnownFileType = sourcecode.c.objc; path = iTermKeyBindingMgr.m; sourceTree = "<group>"; };
		DDF0FD63062916F70080EF74 /* iTermApplication.h */ = {isa = PBXFileReference; fileEncoding = 4; lastKnownFileType = sourcecode.c.h; path = iTermApplication.h; sourceTree = "<group>"; };
		DDF0FD64062916F70080EF74 /* iTermApplication.m */ = {isa = PBXFileReference; fileEncoding = 4; lastKnownFileType = sourcecode.c.objc; lineEnding = 0; path = iTermApplication.m; sourceTree = "<group>"; xcLanguageSpecificationIdentifier = xcode.lang.objc; };
		E8A66F030272453F03A80106 /* iTermController.m */ = {isa = PBXFileReference; fileEncoding = 30; lastKnownFileType = sourcecode.c.objc; lineEnding = 0; path = iTermController.m; sourceTree = "<group>"; xcLanguageSpecificationIdentifier = xcode.lang.objc; };
		E8CF755F026DDA6303A80106 /* PTYScrollView.m */ = {isa = PBXFileReference; fileEncoding = 30; lastKnownFileType = sourcecode.c.objc; lineEnding = 0; path = PTYScrollView.m; sourceTree = "<group>"; xcLanguageSpecificationIdentifier = xcode.lang.objc; };
		E8CF7560026DDA6303A80106 /* PTYTask.m */ = {isa = PBXFileReference; fileEncoding = 30; lastKnownFileType = sourcecode.c.objc; path = PTYTask.m; sourceTree = "<group>"; };
		E8CF7561026DDA6303A80106 /* PTYTextView.m */ = {isa = PBXFileReference; fileEncoding = 4; lastKnownFileType = sourcecode.c.objc; lineEnding = 0; path = PTYTextView.m; sourceTree = "<group>"; xcLanguageSpecificationIdentifier = xcode.lang.objc; };
		E8CF7562026DDA6303A80106 /* VT100Screen.m */ = {isa = PBXFileReference; fileEncoding = 30; lastKnownFileType = sourcecode.c.objc; lineEnding = 0; path = VT100Screen.m; sourceTree = "<group>"; xcLanguageSpecificationIdentifier = xcode.lang.objc; };
		E8CF7563026DDA6303A80106 /* VT100Terminal.m */ = {isa = PBXFileReference; fileEncoding = 30; lastKnownFileType = sourcecode.c.objc; path = VT100Terminal.m; sourceTree = "<group>"; };
		E8CF757F026DDAD703A80106 /* main.m */ = {isa = PBXFileReference; fileEncoding = 30; lastKnownFileType = sourcecode.c.objc; path = main.m; sourceTree = "<group>"; };
		E8E901A202743CA303A80106 /* NSStringITerm.m */ = {isa = PBXFileReference; fileEncoding = 4; lastKnownFileType = sourcecode.c.objc; path = NSStringITerm.m; sourceTree = "<group>"; };
		E8EDCE69015E0A5703000001 /* iTerm.icns */ = {isa = PBXFileReference; lastKnownFileType = image.icns; path = iTerm.icns; sourceTree = "<group>"; };
		F52ED8DD037F0A7D01A8A066 /* PTYSession.m */ = {isa = PBXFileReference; fileEncoding = 4; lastKnownFileType = sourcecode.c.objc; lineEnding = 0; path = PTYSession.m; sourceTree = "<group>"; xcLanguageSpecificationIdentifier = xcode.lang.objc; };
		F56B230B03A1B36701A8A066 /* PTYWindow.m */ = {isa = PBXFileReference; fileEncoding = 30; lastKnownFileType = sourcecode.c.objc; lineEnding = 0; path = PTYWindow.m; sourceTree = "<group>"; xcLanguageSpecificationIdentifier = xcode.lang.objc; };
		F5E533B403B2959201A8A066 /* PTYTabView.m */ = {isa = PBXFileReference; fileEncoding = 30; lastKnownFileType = sourcecode.c.objc; path = PTYTabView.m; sourceTree = "<group>"; };
		F62D15EE0AA64B2F0075A287 /* PSMAdiumTabStyle.h */ = {isa = PBXFileReference; fileEncoding = 30; lastKnownFileType = sourcecode.c.h; path = PSMAdiumTabStyle.h; sourceTree = "<group>"; };
		F62D15EF0AA64B2F0075A287 /* PSMAdiumTabStyle.m */ = {isa = PBXFileReference; fileEncoding = 30; lastKnownFileType = sourcecode.c.objc; path = PSMAdiumTabStyle.m; sourceTree = "<group>"; };
		F62D15F00AA64B2F0075A287 /* PSMTabDragWindow.h */ = {isa = PBXFileReference; fileEncoding = 30; lastKnownFileType = sourcecode.c.h; path = PSMTabDragWindow.h; sourceTree = "<group>"; };
		F62D15F10AA64B2F0075A287 /* PSMTabDragWindow.m */ = {isa = PBXFileReference; fileEncoding = 30; lastKnownFileType = sourcecode.c.objc; path = PSMTabDragWindow.m; sourceTree = "<group>"; };
		F6441F620E748404000EC682 /* CarbonHelpers.h */ = {isa = PBXFileReference; fileEncoding = 4; lastKnownFileType = sourcecode.c.h; path = CarbonHelpers.h; sourceTree = "<group>"; };
		F6441F630E748404000EC682 /* CGSAccessibility.h */ = {isa = PBXFileReference; fileEncoding = 4; lastKnownFileType = sourcecode.c.h; path = CGSAccessibility.h; sourceTree = "<group>"; };
		F6441F640E748404000EC682 /* CGSCIFilter.h */ = {isa = PBXFileReference; fileEncoding = 4; lastKnownFileType = sourcecode.c.h; path = CGSCIFilter.h; sourceTree = "<group>"; };
		F6441F650E748404000EC682 /* CGSConnection.h */ = {isa = PBXFileReference; fileEncoding = 4; lastKnownFileType = sourcecode.c.h; path = CGSConnection.h; sourceTree = "<group>"; };
		F6441F660E748404000EC682 /* CGSCursor.h */ = {isa = PBXFileReference; fileEncoding = 4; lastKnownFileType = sourcecode.c.h; path = CGSCursor.h; sourceTree = "<group>"; };
		F6441F670E748404000EC682 /* CGSDebug.h */ = {isa = PBXFileReference; fileEncoding = 4; lastKnownFileType = sourcecode.c.h; path = CGSDebug.h; sourceTree = "<group>"; };
		F6441F680E748404000EC682 /* CGSDisplays.h */ = {isa = PBXFileReference; fileEncoding = 4; lastKnownFileType = sourcecode.c.h; path = CGSDisplays.h; sourceTree = "<group>"; };
		F6441F690E748404000EC682 /* CGSHotKeys.h */ = {isa = PBXFileReference; fileEncoding = 4; lastKnownFileType = sourcecode.c.h; path = CGSHotKeys.h; sourceTree = "<group>"; };
		F6441F6A0E748404000EC682 /* CGSInternal.h */ = {isa = PBXFileReference; fileEncoding = 4; lastKnownFileType = sourcecode.c.h; path = CGSInternal.h; sourceTree = "<group>"; };
		F6441F6B0E748404000EC682 /* CGSMisc.h */ = {isa = PBXFileReference; fileEncoding = 4; lastKnownFileType = sourcecode.c.h; path = CGSMisc.h; sourceTree = "<group>"; };
		F6441F6C0E748404000EC682 /* CGSNotifications.h */ = {isa = PBXFileReference; fileEncoding = 4; lastKnownFileType = sourcecode.c.h; path = CGSNotifications.h; sourceTree = "<group>"; };
		F6441F6D0E748404000EC682 /* CGSRegion.h */ = {isa = PBXFileReference; fileEncoding = 4; lastKnownFileType = sourcecode.c.h; path = CGSRegion.h; sourceTree = "<group>"; };
		F6441F6E0E748404000EC682 /* CGSSession.h */ = {isa = PBXFileReference; fileEncoding = 4; lastKnownFileType = sourcecode.c.h; path = CGSSession.h; sourceTree = "<group>"; };
		F6441F6F0E748404000EC682 /* CGSTransitions.h */ = {isa = PBXFileReference; fileEncoding = 4; lastKnownFileType = sourcecode.c.h; path = CGSTransitions.h; sourceTree = "<group>"; };
		F6441F700E748404000EC682 /* CGSWindow.h */ = {isa = PBXFileReference; fileEncoding = 4; lastKnownFileType = sourcecode.c.h; path = CGSWindow.h; sourceTree = "<group>"; };
		F6441F710E748404000EC682 /* CGSWorkspace.h */ = {isa = PBXFileReference; fileEncoding = 4; lastKnownFileType = sourcecode.c.h; path = CGSWorkspace.h; sourceTree = "<group>"; };
		F69E774A0AB78CDB001EC0FF /* Growl-Info.plist */ = {isa = PBXFileReference; lastKnownFileType = text.plist.xml; path = "Growl-Info.plist"; sourceTree = "<group>"; };
		F69E788C0AB7AC6D001EC0FF /* iTermGrowlDelegate.m */ = {isa = PBXFileReference; fileEncoding = 30; lastKnownFileType = sourcecode.c.objc; lineEnding = 0; path = iTermGrowlDelegate.m; sourceTree = "<group>"; xcLanguageSpecificationIdentifier = xcode.lang.objc; };
		F69E78910AB7AC85001EC0FF /* iTermGrowlDelegate.h */ = {isa = PBXFileReference; fileEncoding = 30; lastKnownFileType = sourcecode.c.h; path = iTermGrowlDelegate.h; sourceTree = "<group>"; };
		F6C9AFEF0EA70D0200D318A8 /* sort.png */ = {isa = PBXFileReference; lastKnownFileType = image.png; name = sort.png; path = images/sort.png; sourceTree = "<group>"; };
		F6CDC4E60AE6D3E2005E7D4F /* folder.png */ = {isa = PBXFileReference; lastKnownFileType = image.png; name = folder.png; path = images/folder.png; sourceTree = "<group>"; };
		F6DA0AFC0AF066EE0098EFEB /* edit.png */ = {isa = PBXFileReference; lastKnownFileType = image.png; name = edit.png; path = images/edit.png; sourceTree = "<group>"; };
		F6E2DED70AE2F67200D20B3B /* Sparkle.framework */ = {isa = PBXFileReference; lastKnownFileType = wrapper.framework; path = Sparkle.framework; sourceTree = "<group>"; };
		F6E708B50A9D0EA400D0C4EF /* NSBezierPath_AMShading.h */ = {isa = PBXFileReference; fileEncoding = 30; lastKnownFileType = sourcecode.c.h; path = NSBezierPath_AMShading.h; sourceTree = "<group>"; };
		F6E708B60A9D0EA400D0C4EF /* NSBezierPath_AMShading.m */ = {isa = PBXFileReference; fileEncoding = 30; lastKnownFileType = sourcecode.c.objc; path = NSBezierPath_AMShading.m; sourceTree = "<group>"; };
		F6E708B70A9D0EA400D0C4EF /* PSMTabDragAssistant.h */ = {isa = PBXFileReference; fileEncoding = 30; lastKnownFileType = sourcecode.c.h; path = PSMTabDragAssistant.h; sourceTree = "<group>"; };
		F6E708B80A9D0EA400D0C4EF /* PSMTabDragAssistant.m */ = {isa = PBXFileReference; fileEncoding = 30; lastKnownFileType = sourcecode.c.objc; path = PSMTabDragAssistant.m; sourceTree = "<group>"; };
		F6E708B90A9D0EA400D0C4EF /* PSMUnifiedTabStyle.h */ = {isa = PBXFileReference; fileEncoding = 30; lastKnownFileType = sourcecode.c.h; path = PSMUnifiedTabStyle.h; sourceTree = "<group>"; };
		F6E708BA0A9D0EA400D0C4EF /* PSMUnifiedTabStyle.m */ = {isa = PBXFileReference; fileEncoding = 30; lastKnownFileType = sourcecode.c.objc; path = PSMUnifiedTabStyle.m; sourceTree = "<group>"; };
		FB019DE103670C6501F955DB /* PreferencePanel.m */ = {isa = PBXFileReference; fileEncoding = 4; lastKnownFileType = sourcecode.c.objc; lineEnding = 0; path = PreferencePanel.m; sourceTree = "<group>"; xcLanguageSpecificationIdentifier = xcode.lang.objc; };
		FB094A14033D58AE01F955DB /* addressbook.png */ = {isa = PBXFileReference; lastKnownFileType = image.png; name = addressbook.png; path = images/addressbook.png; sourceTree = "<group>"; };
		FB094A16033D58B601F955DB /* close.png */ = {isa = PBXFileReference; lastKnownFileType = image.png; name = close.png; path = images/close.png; sourceTree = "<group>"; };
		FB094A18033D58BD01F955DB /* new.png */ = {isa = PBXFileReference; lastKnownFileType = image.png; name = new.png; path = images/new.png; sourceTree = "<group>"; };
		FB151F2603648AB401F955DB /* iTerm.strings */ = {isa = PBXFileReference; fileEncoding = 30; lastKnownFileType = text.plist.strings; name = iTerm.strings; path = English.lproj/iTerm.strings; sourceTree = "<group>"; };
		FB47BCC403686CAC01F955DB /* exec.png */ = {isa = PBXFileReference; lastKnownFileType = image.png; name = exec.png; path = images/exec.png; sourceTree = "<group>"; };
		FB754C5F036EFC5301F955DB /* config.png */ = {isa = PBXFileReference; lastKnownFileType = image.png; name = config.png; path = images/config.png; sourceTree = "<group>"; };
		FB896717038D935801F955DB /* newwin.png */ = {isa = PBXFileReference; lastKnownFileType = image.png; name = newwin.png; path = images/newwin.png; sourceTree = "<group>"; };
		FBB2EBCD040AC7C201F955DB /* important.png */ = {isa = PBXFileReference; lastKnownFileType = image.png; name = important.png; path = images/important.png; sourceTree = "<group>"; };
		FBBB8B60039FC04E01F955DB /* iTerm.png */ = {isa = PBXFileReference; lastKnownFileType = image.png; name = iTerm.png; path = images/iTerm.png; sourceTree = "<group>"; };
		FBD0AD0A0337A5B701F955DB /* PseudoTerminal.m */ = {isa = PBXFileReference; fileEncoding = 4; lastKnownFileType = sourcecode.c.objc; lineEnding = 0; path = PseudoTerminal.m; sourceTree = "<group>"; xcLanguageSpecificationIdentifier = xcode.lang.objc; };
/* End PBXFileReference section */

/* Begin PBXFrameworksBuildPhase section */
		1DD39AD1180B8117004E56D5 /* Frameworks */ = {
			isa = PBXFrameworksBuildPhase;
			buildActionMask = 2147483647;
			files = (
				1D78B561183EEB9700014D49 /* ScriptingBridge.framework in Frameworks */,
				1D9A55BA180FAA1100B42CE9 /* Growl in Frameworks */,
				1D9A55B9180FA93000B42CE9 /* AddressBook.framework in Frameworks */,
				1D9A55B8180FA92100B42CE9 /* libncurses.dylib in Frameworks */,
				1D9A55B5180FA8F400B42CE9 /* AppKit.framework in Frameworks */,
				1D9A5534180FA77F00B42CE9 /* Quartz.framework in Frameworks */,
				1D9A5533180FA77900B42CE9 /* Carbon.framework in Frameworks */,
				1DD39B7B180B8842004E56D5 /* libicucore.dylib in Frameworks */,
				1DD39AD7180B8118004E56D5 /* Cocoa.framework in Frameworks */,
			);
			runOnlyForDeploymentPostprocessing = 0;
		};
		874206510564169600CFC3F1 /* Frameworks */ = {
			isa = PBXFrameworksBuildPhase;
			buildActionMask = 2147483647;
			files = (
				1D81F0BD183C3B0100910838 /* ScriptingBridge.framework in Frameworks */,
				874206530564169600CFC3F1 /* AppKit.framework in Frameworks */,
				F6E2DEDA0AE2F67200D20B3B /* Sparkle.framework in Frameworks */,
				1D13EADC12113A2D00909F9C /* libncurses.dylib in Frameworks */,
				1D6C18BE12951A3C00937A4A /* Carbon.framework in Frameworks */,
				1D94EAC812D641D3008225A9 /* AddressBook.framework in Frameworks */,
				1DF0897113DBAF4C00A52AD8 /* Quartz.framework in Frameworks */,
				1DA7894814AC19F500C8FBD9 /* Growl in Frameworks */,
			);
			runOnlyForDeploymentPostprocessing = 0;
		};
/* End PBXFrameworksBuildPhase section */

/* Begin PBXGroup section */
		0464AB0D006CD2EC7F000001 /* JTerminal */ = {
			isa = PBXGroup;
			children = (
				0464AB0E006CD2EC7F000001 /* Classes */,
				0464AB15006CD2EC7F000001 /* Headers */,
				0464AB1F006CD2EC7F000001 /* Other Sources */,
				1D5FD9AD11F61CA900C46BA3 /* Tests */,
				1D093C131217412B0029F9AD /* Resources */,
				1D85D1C41306687700A3E998 /* RegexKitLite */,
				DD02571D09CB9363008F320C /* PSMTabBarControl */,
				F6441F610E748404000EC682 /* CGSInternal */,
				0464AB22006CD2EC7F000001 /* Interfaces */,
				0464AB27006CD2EC7F000001 /* Supporting Files */,
				0464AB2E006CD2EC7F000001 /* External Frameworks and Libraries */,
				1D94EAA312D64022008225A9 /* UKCrashReporter */,
				1DD39ADC180B8118004E56D5 /* iTermTests */,
				1DD39AD5180B8118004E56D5 /* Frameworks */,
				0464AB32006CD2EC7F000001 /* Products */,
				F69E774A0AB78CDB001EC0FF /* Growl-Info.plist */,
				1D13EADB12113A2D00909F9C /* libncurses.dylib */,
				1DEB29301288885700B2CB9F /* Quartz.framework */,
				1DEB29371288887100B2CB9F /* QuartzCore.framework */,
				1DEB293D1288899A00B2CB9F /* Carbon.framework */,
				1D94EAC712D641D3008225A9 /* AddressBook.framework */,
				1DF0897013DBAF4C00A52AD8 /* Quartz.framework */,
			);
			name = JTerminal;
			sourceTree = "<group>";
		};
		0464AB0E006CD2EC7F000001 /* Classes */ = {
			isa = PBXGroup;
			children = (
				A63F40AC1842988A003A6A6D /* Core */,
				1D9DDE31142E73E300275650 /* Categories */,
				1D9DDE2F142E735900275650 /* DVR */,
				1D06E7CF14BC03BE0097C0ED /* GTM */,
				1D9DDE30142E738800275650 /* Popups */,
				1D24C37714303E00006B246F /* Preferences */,
				1D06E7D014BC04110097C0ED /* Profiles */,
				1D3D21921483142800FAC8E7 /* tmux */,
				1D9DDE2E142E733100275650 /* Toolbelt */,
				1D9DDE2D142E730700275650 /* Triggers */,
				1DA26ABF15007507004B5792 /* BackgroundThread.m */,
				1D48B378167E809D000046EE /* CharacterRun.m */,
				A073973F14C7694600786414 /* ColorsMenuItemView.m */,
				1D9DDD9B142E5FBB00275650 /* Coprocess.m */,
				1DD39B19180B82F5004E56D5 /* DebugLogging.m */,
				1D53FD14181C4B4B00524D4F /* FindContext.m */,
				1D237D27131D8741004DD60C /* FindView.m */,
				1D237D93131D8D66004DD60C /* FindViewController.m */,
				1DA8117D13CEA30A00CCA89A /* FontSizeEstimator.m */,
				1D9F6AB7140C9DC4009B5CD4 /* FutureMethods.m */,
				1DAED28712E9395E005E49ED /* GlobalSearch.m */,
				1DB9D8F0183FE9EF0029F0B5 /* HotkeyWindowController.h */,
				1DB9D8F1183FE9EF0029F0B5 /* HotkeyWindowController.m */,
				1D7B9A681491D82F003A2A22 /* IntervalMap.m */,
				1DDBC61D12E2BCDC00BC3868 /* iTermExpose.m */,
				1D2F3B3C1516BA460044C337 /* iTermFontPanel.m */,
				F69E788C0AB7AC6D001EC0FF /* iTermGrowlDelegate.m */,
				DDDB7ABD05D7736600E197C2 /* iTermKeyBindingMgr.m */,
				1DAED99112EDF923005E49ED /* iTermSearchField.m */,
				20B8892B04E9342100000106 /* ITViewLocalizer.m */,
				1D29732614082676004C5DBE /* MovePaneController.m */,
				1D9053C517A5CCF100A0B64E /* MovingAverage.m */,
				1D085F8516F02E7400B7FCE9 /* PasteContext.m */,
				1D085F9916F1135F00B7FCE9 /* PasteEvent.m */,
				1D085F9116F03E5400B7FCE9 /* PasteView.m */,
				1D085F8B16F0328B00B7FCE9 /* PasteViewController.m */,
				1D8255FF146881EC007CAE78 /* PointerController.m */,
				1D988596135D23BD0072023F /* ProcessCache.m */,
				A63F4099183B3AA7003A6A6D /* PTYNoteView.m */,
				A63F4094183B398C003A6A6D /* PTYNoteViewController.m */,
				1D085F9D16F137D900B7FCE9 /* RoundedRectView.m */,
				1DC393C417B59B08000EE0F2 /* SearchResult.m */,
				1DEDC8FC1451F67D004F1615 /* SessionTitleView.m */,
				1D8FC67B17E67FA700A82402 /* shell_launcher.c */,
				1DC38817148E840700B89F7C /* SolidColorView.m */,
				1DF8AF5713FD781700C8A435 /* SplitPanel.m */,
				1D29732A14082A52004C5DBE /* SplitSelectionView.m */,
				1D6944D6169E96AC00C7048A /* ThreeFingerTapGestureRecognizer.m */,
				1D085FA116F138A000B7FCE9 /* ToastWindowController.m */,
				1D06A04F134CDBED00C414EF /* Trouter.m */,
			);
			name = Classes;
			sourceTree = "<group>";
		};
		0464AB15006CD2EC7F000001 /* Headers */ = {
			isa = PBXGroup;
			children = (
				1D9DCC14142D7FC10016228A /* AlertTrigger.h */,
				1D2560A813EE60E4006B35CD /* ArrangementPreviewView.h */,
				1DE214DF128212EE004E3ADF /* Autocomplete.h */,
				1DA26ABE15007507004B5792 /* BackgroundThread.h */,
				1D9DCC0C142D7F5F0016228A /* BellTrigger.h */,
				1D9DCC08142D7F300016228A /* BounceTrigger.h */,
				1D48B377167E809D000046EE /* CharacterRun.h */,
				1D699BC317CABC060094F0C1 /* CharacterRunInline.h */,
				1D407A2414BABE8700BD5035 /* charmaps.h */,
				A073973D14C768E400786414 /* ColorsMenuItemView.h */,
				1D21EE39147711300066E04A /* ContextMenuActionPrefsController.h */,
				1D9DDD9A142E5FBB00275650 /* Coprocess.h */,
				1D9DDD90142E5AC600275650 /* CoprocessTrigger.h */,
				1DD39B18180B82F5004E56D5 /* DebugLogging.h */,
				1D93D33312695442007F741B /* DVR.h */,
				1D93D3451269741B007F741B /* DVRBuffer.h */,
				1D93D34D126974BC007F741B /* DVRDecoder.h */,
				1D93D35112697529007F741B /* DVREncoder.h */,
				1D93D3491269746F007F741B /* DVRIndexEntry.h */,
				1DAE714B14AAF24200DA144B /* EquivalenceClassSet.h */,
				1D825602146B258A007CAE78 /* EventMonitorView.h */,
				1D173857126C820A004622DC /* FakeWindow.h */,
				1D53FD13181C4B4B00524D4F /* FindContext.h */,
				1D237D26131D8741004DD60C /* FindView.h */,
				1D237D92131D8D66004DD60C /* FindViewController.h */,
				1DA8117C13CEA30A00CCA89A /* FontSizeEstimator.h */,
				1D9F6AB6140C9DC4009B5CD4 /* FutureMethods.h */,
				1DAED28612E9395E005E49ED /* GlobalSearch.h */,
				1D9DCC02142D7E570016228A /* GrowlTrigger.h */,
				1D624BD81386E0B600111319 /* GTMCarbonEvent.h */,
				1D624BF31386E39D00111319 /* GTMDebugSelectorValidation.h */,
				1D624BDC1386E0FA00111319 /* GTMDefines.h */,
				1D624BED1386E34F00111319 /* GTMObjectSingleton.h */,
				1D624BF51386E3B400111319 /* GTMTypeCasting.h */,
				1D3BBD6914759D6C00FAB389 /* HighlightTrigger.h */,
				1D7B9A671491D82F003A2A22 /* IntervalMap.h */,
				20E74F4804E9089700000106 /* ITAddressBookMgr.h */,
				1D407A2614BABE8700BD5035 /* iTerm.h */,
				DDF0FD63062916F70080EF74 /* iTermApplication.h */,
				20D5CC6304E7AA0500000106 /* iTermApplicationDelegate.h */,
				1D407A2714BABE8700BD5035 /* iTermController.h */,
				1D4F359F1813386600699FDF /* iTermCursor.h */,
				1DDBC61C12E2BCDC00BC3868 /* iTermExpose.h */,
				1D2F3B3B1516BA460044C337 /* iTermFontPanel.h */,
				F69E78910AB7AC85001EC0FF /* iTermGrowlDelegate.h */,
				1D407A2814BABE8700BD5035 /* iTermKeyBindingMgr.h */,
				1DAED99012EDF923005E49ED /* iTermSearchField.h */,
				20B8892A04E9342100000106 /* ITViewLocalizer.h */,
				A63F40A2183F3B78003A6A6D /* LineBlock.h */,
				1D72438F11F416F300BD4924 /* LineBuffer.h */,
				A63F40A7183F3CED003A6A6D /* LineBufferHelpers.h */,
				1D78B55C183EE1C000014D49 /* LineBufferPosition.h */,
				1D29732514082676004C5DBE /* MovePaneController.h */,
				1D9053C417A5CCF100A0B64E /* MovingAverage.h */,
				1D085F9416F04D0900B7FCE9 /* NSBezierPath+iTerm.h */,
				1DF0895713DBAE1F00A52AD8 /* NSBitmapImageRep+CoreImage.h */,
				1D7C1D1012772ECC00461E55 /* NSDateFormatterExtras.h */,
				1D67ABA914285D6000D5DA4E /* NSFileManager+iTerm.h */,
				1DF0895913DBAE1F00A52AD8 /* NSImage+CoreImage.h */,
				1D407A2914BABE8700BD5035 /* NSStringITerm.h */,
				1D48B32116706FC3000046EE /* NSView+iTerm.h */,
				1D81F0BE183C3C2D00910838 /* NSView+RecursiveDescription.h */,
				1D7C187F1275D22900461E55 /* PasteboardHistory.h */,
				1D085F8416F02E7400B7FCE9 /* PasteContext.h */,
				1D085F9816F1135F00B7FCE9 /* PasteEvent.h */,
				1D085F9016F03E5400B7FCE9 /* PasteView.h */,
				1D085F8A16F0328B00B7FCE9 /* PasteViewController.h */,
				1D8255FE146881EC007CAE78 /* PointerController.h */,
				1D8255FA14687EE8007CAE78 /* PointerPrefsController.h */,
				1DD7363F1283C2FA009B7829 /* Popup.h */,
				1D407A2A14BABE8700BD5035 /* PreferencePanel.h */,
				1D988595135D23BD0072023F /* ProcessCache.h */,
				1D6C50A51226EEFB00E0AA3E /* ProfileListView.h */,
				1D407A2214BABE8700BD5035 /* ProfileModel.h */,
				1D06E7D514BC04E20097C0ED /* ProfileModelWrapper.h */,
				1DE5EBE6122B892900C736B0 /* ProfilesWindow.h */,
				1D06E7D114BC04510097C0ED /* ProfileTableRow.h */,
				1D06E7D914BC05DB0097C0ED /* ProfileTableView.h */,
				1D407A2B14BABE8700BD5035 /* PseudoTerminal.h */,
				5ECE005D1454E59B004861E9 /* PseudoTerminalRestorer.h */,
				2076B15704E8817300000106 /* PTToolbarController.h */,
				1D70BA331680158700824B72 /* PTYFontInfo.h */,
				A63F4098183B3AA7003A6A6D /* PTYNoteView.h */,
				A63F4093183B398C003A6A6D /* PTYNoteViewController.h */,
				1D407A2C14BABE8700BD5035 /* PTYScrollView.h */,
				1D407A2D14BABE8700BD5035 /* PTYSession.h */,
				1DD6707514934ADE008E4361 /* PTYSplitView.h */,
				1D2E802C129DA45A00F3D71E /* PTYTab.h */,
				1D407A2E14BABE8700BD5035 /* PTYTabView.h */,
				1D407A2F14BABE8700BD5035 /* PTYTask.h */,
				1D407A3014BABE8700BD5035 /* PTYTextView.h */,
				1DD39B7C180F68BF004E56D5 /* PTYTextViewDataSource.h */,
				1D407A3114BABE8700BD5035 /* PTYWindow.h */,
				1D085F9C16F137D900B7FCE9 /* RoundedRectView.h */,
				1D81F0C2183C3CCD00910838 /* SBSystemPreferences.h */,
				1D36155312CBF33E00803EA9 /* ScreenChar.h */,
				1D9DCC10142D7F970016228A /* ScriptTrigger.h */,
				1DC393C317B59B08000EE0F2 /* SearchResult.h */,
				1D24C282142EF334006B246F /* SendTextTrigger.h */,
				1DEDC8FB1451F67D004F1615 /* SessionTitleView.h */,
				1D2E812F12A18F7500F3D71E /* SessionView.h */,
				1D8FC67917E673A400A82402 /* shell_launcher.h */,
				1D24C2C3142FEACF006B246F /* SmartSelectionController.h */,
				1DC38816148E840600B89F7C /* SolidColorView.h */,
				1DF8AF5613FD781700C8A435 /* SplitPanel.h */,
				1D29732914082A52004C5DBE /* SplitSelectionView.h */,
				1D44218A1290B34500891504 /* TextViewWrapper.h */,
				1D6944D5169E96AC00C7048A /* ThreeFingerTapGestureRecognizer.h */,
				1D3D218E1482F18A00FAC8E7 /* TmuxController.h */,
				1D0B613614A7BC1200C57C33 /* TmuxControllerRegistry.h */,
				1DD4CE7E14A51C0D00ED182E /* TmuxDashboardController.h */,
				1D3D21851482E0E500FAC8E7 /* TmuxGateway.h */,
				1DB67CEF1485C578005849A1 /* TmuxHistoryParser.h */,
				1D3D21AD14839AAB00FAC8E7 /* TmuxLayoutParser.h */,
				1DA9AEE814A51CA000BEB37B /* TmuxSessionsTable.h */,
				1DB67CF31486BD3D005849A1 /* TmuxStateParser.h */,
				1DB67CEB14850D53005849A1 /* TmuxWindowOpener.h */,
				1D0B613A14A7C76500C57C33 /* TmuxWindowsTable.h */,
				1D085FA016F138A000B7FCE9 /* ToastWindowController.h */,
				1DE8DC871415513A00F83147 /* ToolbeltView.h */,
				1D19C71214171F1D00617E08 /* ToolJobs.h */,
				1D67AAA714284BF300D5DA4E /* ToolNotes.h */,
				1DE8DDAB1415648600F83147 /* ToolPasteHistory.h */,
				1DE8DC8B1415546000F83147 /* ToolProfiles.h */,
				1DE8DF341415799700F83147 /* ToolWrapper.h */,
				1DB7188C183E8E3600ADC5DD /* TrackedObject.h */,
				1D9DCBFC142D7BA60016228A /* Trigger.h */,
				1D31BC63142D33CA001F7ECB /* TriggerController.h */,
				1D06A051134CDBF800C414EF /* Trouter.h */,
				1D4AE8FC14343A760092EB49 /* TrouterPrefsController.h */,
				1D3D21931483144600FAC8E7 /* TSVParser.h */,
				1D8B8A121806038F00C2DC25 /* VT100Grid.h */,
				1DD39ACD180B785A004E56D5 /* VT100GridTypes.h */,
				A63F409D183F3AF5003A6A6D /* VT100LineInfo.h */,
				1D407A3214BABE8700BD5035 /* VT100Screen.h */,
				1DD39B7D180F969E004E56D5 /* VT100ScreenDelegate.h */,
				1D407A3314BABE8700BD5035 /* VT100Terminal.h */,
				1D53FD18181C700B00524D4F /* VT100TerminalDelegate.h */,
				1DCA5ECD13EE507800B7725E /* WindowArrangements.h */,
				1DCBC810126DD98200D5B961 /* WindowControllerInterface.h */,
			);
			name = Headers;
			sourceTree = "<group>";
		};
		0464AB1F006CD2EC7F000001 /* Other Sources */ = {
			isa = PBXGroup;
			children = (
				E8CF757F026DDAD703A80106 /* main.m */,
			);
			name = "Other Sources";
			sourceTree = "<group>";
		};
		0464AB22006CD2EC7F000001 /* Interfaces */ = {
			isa = PBXGroup;
			children = (
				FB094A14033D58AE01F955DB /* addressbook.png */,
				1DE2154112821F1C004E3ADF /* Autocomplete.xib */,
				FB094A16033D58B601F955DB /* close.png */,
				FB754C5F036EFC5301F955DB /* config.png */,
				F6DA0AFC0AF066EE0098EFEB /* edit.png */,
				FB47BCC403686CAC01F955DB /* exec.png */,
				1D237D8E131D8BEE004DD60C /* FindView.xib */,
				F6CDC4E60AE6D3E2005E7D4F /* folder.png */,
				1D99785112EEB3D600F0794D /* GlobalSearch.xib */,
				DD9C1AE2051F45C000A8A065 /* iTerm-Aqua.jpg */,
				E8EDCE69015E0A5703000001 /* iTerm.icns */,
				DD57633605653C5F00F1905E /* iTerm.plist */,
				FBBB8B60039FC04E01F955DB /* iTerm.png */,
				DD48F1C703EBB1C400A8A065 /* iTerm.scriptSuite */,
				DD48F1CC03EBB20500A8A065 /* iTerm.scriptTerminology */,
				FB151F2903648AC401F955DB /* iTerm.strings */,
				DD57633005653C2E00F1905E /* iTerm_Framework.plist */,
				9325FF4E0FB54E00004EC67C /* MainMenu.xib */,
				FB094A18033D58BD01F955DB /* new.png */,
				FB896717038D935801F955DB /* newwin.png */,
				1D7C1AD11276FD6E00461E55 /* PasteboardHistory.xib */,
				1D085F8816F030FB00B7FCE9 /* PasteView.xib */,
				9325FF400FB54DF1004EC67C /* PreferencePanel.xib */,
				9325FF460FB54DF1004EC67C /* ProfilesWindow.xib */,
				9325FF3C0FB54DF1004EC67C /* PseudoTerminal.xib */,
				8786A96E052CEC220073D10E /* script.png */,
				F6C9AFEF0EA70D0200D318A8 /* sort.png */,
				1D844C8B13FD8B7700CD4F85 /* SplitPanel.xib */,
				1DD4CE7C14A5163B00ED182E /* TmuxDashboard.xib */,
			);
			name = Interfaces;
			sourceTree = "<group>";
		};
		0464AB27006CD2EC7F000001 /* Supporting Files */ = {
			isa = PBXGroup;
			children = (
				93A6FEF910685E9900A5F905 /* dsa_pub.pem */,
			);
			name = "Supporting Files";
			sourceTree = "<group>";
		};
		0464AB2E006CD2EC7F000001 /* External Frameworks and Libraries */ = {
			isa = PBXGroup;
			children = (
				1DA7894714AC19F500C8FBD9 /* Growl */,
				5ECE4AC41451343E002A9CC2 /* Growl.framework */,
				F6E2DED70AE2F67200D20B3B /* Sparkle.framework */,
				0464AB2F006CD2EC7F000001 /* AppKit.framework */,
			);
			name = "External Frameworks and Libraries";
			sourceTree = "<group>";
		};
		0464AB32006CD2EC7F000001 /* Products */ = {
			isa = PBXGroup;
			children = (
				8742065A0564169600CFC3F1 /* iTerm.app */,
				1DD39AD4180B8117004E56D5 /* iTermTests.app */,
			);
			name = Products;
			sourceTree = "<group>";
		};
		1D06E7CF14BC03BE0097C0ED /* GTM */ = {
			isa = PBXGroup;
			children = (
				1D624BC71386E09E00111319 /* GTMCarbonEvent.m */,
			);
			name = GTM;
			sourceTree = "<group>";
		};
		1D06E7D014BC04110097C0ED /* Profiles */ = {
			isa = PBXGroup;
			children = (
				1D6C50A61226EEFB00E0AA3E /* ProfileListView.m */,
				1DCF3E8D122419D200AD56F1 /* ProfileModel.m */,
				1DE5EBE7122B892900C736B0 /* ProfilesWindow.m */,
				1D06E7D214BC04510097C0ED /* ProfileTableRow.m */,
				1D06E7D614BC04E20097C0ED /* ProfileModelWrapper.m */,
				1D06E7DA14BC05DB0097C0ED /* ProfileTableView.m */,
			);
			name = Profiles;
			sourceTree = "<group>";
		};
		1D093C131217412B0029F9AD /* Resources */ = {
			isa = PBXGroup;
			children = (
				1D81F0C7183D4DAB00910838 /* nw_se_resize_cursor.png */,
				1D81F0C8183D4DAB00910838 /* nw_se_resize_cursor@2x.png */,
				9DB3D6E2176CB4D80071CCF8 /* PrefsProfile.png */,
				9DB3D6E3176CB4D80071CCF8 /* PrefsProfile@2x.png */,
				9DB3D6DE176C8F0B0071CCF8 /* PrefsAppearance.png */,
				9DB3D6DF176C8F0B0071CCF8 /* PrefsAppearance@2x.png */,
				9DB3D6E6176CBC0C0071CCF8 /* PrefsKeyboard.png */,
				9DB3D6E7176CBC0C0071CCF8 /* PrefsKeyboard@2x.png */,
				9DB3D6EA176CC47E0071CCF8 /* PrefsMouse.png */,
				9DB3D6EB176CC47E0071CCF8 /* PrefsMouse@2x.png */,
				9DB3D6EE176CCABE0071CCF8 /* PrefsArrangements.png */,
				9DB3D6EF176CCABE0071CCF8 /* PrefsArrangements@2x.png */,
				1D48B2F8165F45BA000046EE /* star@2x.png */,
				1D48B293165F4416000046EE /* star.png */,
				1D48B291165F405A000046EE /* important@2x.png */,
				FBB2EBCD040AC7C201F955DB /* important.png */,
				1DA34E02165F268F00AA91C4 /* IBarCursor@2x.png */,
				5ECE4AE914514058002A9CC2 /* Growl Registration Ticket.growlRegDict */,
				1D9DDE9D142E855D00275650 /* Coprocess.png */,
				1D19C3621415998E00617E08 /* closebutton.tif */,
				1D6A5FDE140D7AA000DE19F8 /* IBarCursorXMR.png */,
				1DA34E03165F268F00AA91C4 /* IBarCursorXMR@2x.png */,
				1D8F396A13EB7A2C0025B80B /* BroadcastInput.png */,
				1D395912134E75B5005A8021 /* SmartSelectionRules.plist */,
				1DA02CFA1327612600D7E7DB /* bell.png */,
				1DA030F71328BD7C00D7E7DB /* wrap_to_bottom.png */,
				1DA030F81328BD7C00D7E7DB /* wrap_to_top.png */,
				1DC7429F127C96F90069594C /* IBarCursor.png */,
				1D53A6AE1232DA3B00B7767B /* DefaultGlobalKeyMap.plist */,
				1D8C6BF4126592DF00E2744E /* EncodingsWithLowerCase.plist */,
				1D6C4D59122329F000E0AA3E /* ColorPresets.plist */,
				1DCF3EC51224D03D00AD56F1 /* DefaultBookmark.plist */,
				1DCF3EFF1224EEBD00AD56F1 /* MigrationMap.plist */,
				9D737D5D17495B4100B3334D /* PrefsGeneral.png */,
				9D737D5E17495B4100B3334D /* PrefsGeneral@2x.png */,
				1DB72CF51396059200EB1005 /* xterm-terminfo.txt */,
				1DCF3CB61222FF1400AD56F1 /* PresetKeyMappings.plist */,
				1D1158C913444D29009B366F /* iTerm2 Help */,
				1D8255F8146869D8007CAE78 /* DefaultPointerActions.plist */,
			);
			name = Resources;
			sourceTree = "<group>";
		};
		1D24C37714303E00006B246F /* Preferences */ = {
			isa = PBXGroup;
			children = (
				1D2560A913EE60E4006B35CD /* ArrangementPreviewView.m */,
				1D21EE3A147711300066E04A /* ContextMenuActionPrefsController.m */,
				1D825603146B258A007CAE78 /* EventMonitorView.m */,
				1D8255FB14687EE8007CAE78 /* PointerPrefsController.m */,
				FB019DE103670C6501F955DB /* PreferencePanel.m */,
				1D24C2C4142FEACF006B246F /* SmartSelectionController.m */,
				1D31BC64142D33CA001F7ECB /* TriggerController.m */,
				1D4AE8FD14343A760092EB49 /* TrouterPrefsController.m */,
				1DCA5ECE13EE507800B7725E /* WindowArrangements.m */,
			);
			name = Preferences;
			sourceTree = "<group>";
		};
		1D3D21921483142800FAC8E7 /* tmux */ = {
			isa = PBXGroup;
			children = (
				1DAE714C14AAF24200DA144B /* EquivalenceClassSet.m */,
				1D3D218F1482F18A00FAC8E7 /* TmuxController.m */,
				1D0B613714A7BC1200C57C33 /* TmuxControllerRegistry.m */,
				1DD4CE7F14A51C0D00ED182E /* TmuxDashboardController.m */,
				1D3D21861482E0E500FAC8E7 /* TmuxGateway.m */,
				1DB67CF01485C578005849A1 /* TmuxHistoryParser.m */,
				1D3D21AE14839AAB00FAC8E7 /* TmuxLayoutParser.m */,
				1DA9AEE914A51CA000BEB37B /* TmuxSessionsTable.m */,
				1DB67CF41486BD3D005849A1 /* TmuxStateParser.m */,
				1DB67CEC14850D53005849A1 /* TmuxWindowOpener.m */,
				1D0B613B14A7C76500C57C33 /* TmuxWindowsTable.m */,
				1D3D21941483144600FAC8E7 /* TSVParser.m */,
			);
			name = tmux;
			sourceTree = "<group>";
		};
		1D5FD9AD11F61CA900C46BA3 /* Tests */ = {
			isa = PBXGroup;
			children = (
				1D9A5521180FA46100B42CE9 /* iTermTests.m */,
				1D9A5522180FA46100B42CE9 /* iTermTests.h */,
				1D72477211F55E5700BD4924 /* LineBufferTest.h */,
				1D72477311F55E5700BD4924 /* LineBufferTest.m */,
				1D82FF5F14ABC38700B34CEA /* EquivalenceClassSetTest.h */,
				1D82FF6014ABC38700B34CEA /* EquivalenceClassSetTest.m */,
				1DD39B12180B819A004E56D5 /* VT100GridTest.h */,
				1DD39B13180B819A004E56D5 /* VT100GridTest.m */,
				1D9A5527180FA61700B42CE9 /* VT100ScreenTest.h */,
				1D9A5528180FA61700B42CE9 /* VT100ScreenTest.m */,
			);
			name = Tests;
			sourceTree = "<group>";
		};
		1D85D1C41306687700A3E998 /* RegexKitLite */ = {
			isa = PBXGroup;
			children = (
				1D85D1D81306687700A3E998 /* RegexKitLite.h */,
				1D85D1DA1306687700A3E998 /* RegexKitLite.m */,
			);
			path = RegexKitLite;
			sourceTree = "<group>";
		};
		1D94EAA312D64022008225A9 /* UKCrashReporter */ = {
			isa = PBXGroup;
			children = (
				1D94EAA512D64022008225A9 /* UKCrashReporter.h */,
				1D94EAA912D64022008225A9 /* UKNibOwner.h */,
				1D94EAAB12D64022008225A9 /* UKSystemInfo.h */,
				1D94EAA612D64022008225A9 /* UKCrashReporter.m */,
				1D94EAAA12D64022008225A9 /* UKNibOwner.m */,
				1D94EAAC12D64022008225A9 /* UKSystemInfo.m */,
				1D94EAA712D64022008225A9 /* UKCrashReporter.nib */,
				1D94EAA812D64022008225A9 /* UKCrashReporter.strings */,
				1D94EAA412D64022008225A9 /* UKCrashReporter Readme.txt */,
			);
			path = UKCrashReporter;
			sourceTree = "<group>";
		};
		1D9DDE2D142E730700275650 /* Triggers */ = {
			isa = PBXGroup;
			children = (
				1D3BBD6A14759D6C00FAB389 /* HighlightTrigger.m */,
				1D9DCBFD142D7BA60016228A /* Trigger.m */,
				1D9DCC15142D7FC10016228A /* AlertTrigger.m */,
				1D9DCC0D142D7F5F0016228A /* BellTrigger.m */,
				1D9DDD91142E5AC600275650 /* CoprocessTrigger.m */,
				1D9DCC09142D7F300016228A /* BounceTrigger.m */,
				1D9DCC03142D7E570016228A /* GrowlTrigger.m */,
				1D9DCC11142D7F970016228A /* ScriptTrigger.m */,
				1D24C283142EF334006B246F /* SendTextTrigger.m */,
			);
			name = Triggers;
			sourceTree = "<group>";
		};
		1D9DDE2E142E733100275650 /* Toolbelt */ = {
			isa = PBXGroup;
			children = (
				1DE8DC881415513A00F83147 /* ToolbeltView.m */,
				1DE8DF351415799700F83147 /* ToolWrapper.m */,
				1D19C71314171F1D00617E08 /* ToolJobs.m */,
				1D67AAA814284BF300D5DA4E /* ToolNotes.m */,
				1DE8DDAC1415648600F83147 /* ToolPasteHistory.m */,
				1DE8DC8C1415546000F83147 /* ToolProfiles.m */,
			);
			name = Toolbelt;
			sourceTree = "<group>";
		};
		1D9DDE2F142E735900275650 /* DVR */ = {
			isa = PBXGroup;
			children = (
				1D93D33412695442007F741B /* DVR.m */,
				1D93D3591269778C007F741B /* DVRBuffer.m */,
				1D93D34E126974BC007F741B /* DVRDecoder.m */,
				1D93D35212697529007F741B /* DVREncoder.m */,
				1D93D3B012697D53007F741B /* DVRIndexEntry.m */,
				1D173858126C820A004622DC /* FakeWindow.m */,
			);
			name = DVR;
			sourceTree = "<group>";
		};
		1D9DDE30142E738800275650 /* Popups */ = {
			isa = PBXGroup;
			children = (
				1DE214E0128212EE004E3ADF /* Autocomplete.m */,
				1D7C18801275D22900461E55 /* PasteboardHistory.m */,
				1DD736401283C2FA009B7829 /* Popup.m */,
			);
			name = Popups;
			sourceTree = "<group>";
		};
		1D9DDE31142E73E300275650 /* Categories */ = {
			isa = PBXGroup;
			children = (
				1D81F0BF183C3C2D00910838 /* NSView+RecursiveDescription.m */,
<<<<<<< HEAD
=======
				1D085F9416F04D0900B7FCE9 /* NSBezierPath+iTerm.h */,
>>>>>>> a9ce5b20
				1D085F9516F04D0900B7FCE9 /* NSBezierPath+iTerm.m */,
				1DF0895813DBAE1F00A52AD8 /* NSBitmapImageRep+CoreImage.m */,
				1D7C1D1112772ECC00461E55 /* NSDateFormatterExtras.m */,
				1D67ABAA14285D6000D5DA4E /* NSFileManager+iTerm.m */,
				1DF0895A13DBAE1F00A52AD8 /* NSImage+CoreImage.m */,
				E8E901A202743CA303A80106 /* NSStringITerm.m */,
			);
			name = Categories;
			sourceTree = "<group>";
		};
		1DD39AD5180B8118004E56D5 /* Frameworks */ = {
			isa = PBXGroup;
			children = (
				1D81F0BC183C3B0100910838 /* ScriptingBridge.framework */,
				1D9A55B6180FA90700B42CE9 /* Sparkle */,
				1D9A553A180FA7C500B42CE9 /* Growl */,
				1DD39B7A180B8842004E56D5 /* libicucore.dylib */,
				1DD39AD6180B8118004E56D5 /* Cocoa.framework */,
				1DD39AF5180B8119004E56D5 /* XCTest.framework */,
				1DD39AD8180B8118004E56D5 /* Other Frameworks */,
			);
			name = Frameworks;
			sourceTree = "<group>";
		};
		1DD39AD8180B8118004E56D5 /* Other Frameworks */ = {
			isa = PBXGroup;
			children = (
				1DD39AD9180B8118004E56D5 /* AppKit.framework */,
				1DD39ADA180B8118004E56D5 /* CoreData.framework */,
				1DD39ADB180B8118004E56D5 /* Foundation.framework */,
			);
			name = "Other Frameworks";
			sourceTree = "<group>";
		};
		1DD39ADC180B8118004E56D5 /* iTermTests */ = {
			isa = PBXGroup;
			children = (
				1DD39AEE180B8118004E56D5 /* Images.xcassets */,
				1DD39ADD180B8118004E56D5 /* Supporting Files */,
			);
			path = iTermTests;
			sourceTree = "<group>";
		};
		1DD39ADD180B8118004E56D5 /* Supporting Files */ = {
			isa = PBXGroup;
			children = (
				1DD39ADE180B8118004E56D5 /* iTermTests-Info.plist */,
				1DD39ADF180B8118004E56D5 /* InfoPlist.strings */,
				1DD39AE4180B8118004E56D5 /* iTermTests-Prefix.pch */,
				1DD39AE5180B8118004E56D5 /* Credits.rtf */,
			);
			name = "Supporting Files";
			sourceTree = "<group>";
		};
		A63F40AC1842988A003A6A6D /* Core */ = {
			isa = PBXGroup;
			children = (
				20E74F4904E9089700000106 /* ITAddressBookMgr.m */,
				DDF0FD64062916F70080EF74 /* iTermApplication.m */,
				20D5CC6404E7AA0500000106 /* iTermApplicationDelegate.m */,
				E8A66F030272453F03A80106 /* iTermController.m */,
				A63F40A3183F3B78003A6A6D /* LineBlock.m */,
				1D72438C11F416E500BD4924 /* LineBuffer.m */,
				A63F40A8183F3CED003A6A6D /* LineBufferHelpers.m */,
				1D78B55D183EE1C000014D49 /* LineBufferPosition.m */,
				FBD0AD0A0337A5B701F955DB /* PseudoTerminal.m */,
				5ECE005E1454E59B004861E9 /* PseudoTerminalRestorer.m */,
				2076B15804E8817300000106 /* PTToolbarController.m */,
				1D70BA341680158700824B72 /* PTYFontInfo.m */,
				E8CF755F026DDA6303A80106 /* PTYScrollView.m */,
				F52ED8DD037F0A7D01A8A066 /* PTYSession.m */,
				1DD6707614934ADE008E4361 /* PTYSplitView.m */,
				1D2E802D129DA45A00F3D71E /* PTYTab.m */,
				F5E533B403B2959201A8A066 /* PTYTabView.m */,
				E8CF7560026DDA6303A80106 /* PTYTask.m */,
				E8CF7561026DDA6303A80106 /* PTYTextView.m */,
				F56B230B03A1B36701A8A066 /* PTYWindow.m */,
				1D36155412CBF33E00803EA9 /* ScreenChar.m */,
				1D2E813012A18F7500F3D71E /* SessionView.m */,
				1D44218B1290B34500891504 /* TextViewWrapper.m */,
				1D8B8A131806038F00C2DC25 /* VT100Grid.m */,
				1DD39ACE180B7884004E56D5 /* VT100GridTypes.m */,
				A63F409E183F3AF5003A6A6D /* VT100LineInfo.m */,
				E8CF7562026DDA6303A80106 /* VT100Screen.m */,
				E8CF7563026DDA6303A80106 /* VT100Terminal.m */,
			);
			name = Core;
			sourceTree = "<group>";
		};
		DD02571D09CB9363008F320C /* PSMTabBarControl */ = {
			isa = PBXGroup;
			children = (
				DD02571E09CB9398008F320C /* source */,
				DD02575509CB93C2008F320C /* images */,
			);
			name = PSMTabBarControl;
			sourceTree = "<group>";
		};
		DD02571E09CB9398008F320C /* source */ = {
			isa = PBXGroup;
			children = (
				F6E708B50A9D0EA400D0C4EF /* NSBezierPath_AMShading.h */,
				F62D15EE0AA64B2F0075A287 /* PSMAdiumTabStyle.h */,
				DD02572409CB9398008F320C /* PSMAquaTabStyle.h */,
				DD02572609CB9398008F320C /* PSMMetalTabStyle.h */,
				DD02572809CB9398008F320C /* PSMOverflowPopUpButton.h */,
				DD02572C09CB9398008F320C /* PSMProgressIndicator.h */,
				DD02572E09CB9398008F320C /* PSMRolloverButton.h */,
				DD02573009CB9398008F320C /* PSMTabBarCell.h */,
				DD02573209CB9398008F320C /* PSMTabBarControl.h */,
				F6E708B70A9D0EA400D0C4EF /* PSMTabDragAssistant.h */,
				F62D15F00AA64B2F0075A287 /* PSMTabDragWindow.h */,
				DD02573909CB9398008F320C /* PSMTabStyle.h */,
				F6E708B90A9D0EA400D0C4EF /* PSMUnifiedTabStyle.h */,
				F6E708B60A9D0EA400D0C4EF /* NSBezierPath_AMShading.m */,
				F62D15EF0AA64B2F0075A287 /* PSMAdiumTabStyle.m */,
				DD02572509CB9398008F320C /* PSMAquaTabStyle.m */,
				DD02572709CB9398008F320C /* PSMMetalTabStyle.m */,
				DD02572A09CB9398008F320C /* PSMOverflowPopUpButton.m */,
				DD02572D09CB9398008F320C /* PSMProgressIndicator.m */,
				DD02572F09CB9398008F320C /* PSMRolloverButton.m */,
				DD02573109CB9398008F320C /* PSMTabBarCell.m */,
				DD02573309CB9398008F320C /* PSMTabBarControl.m */,
				F6E708B80A9D0EA400D0C4EF /* PSMTabDragAssistant.m */,
				F62D15F10AA64B2F0075A287 /* PSMTabDragWindow.m */,
				F6E708BA0A9D0EA400D0C4EF /* PSMUnifiedTabStyle.m */,
			);
			name = source;
			path = PSMTabBarControl/source;
			sourceTree = "<group>";
		};
		DD02575509CB93C2008F320C /* images */ = {
			isa = PBXGroup;
			children = (
				1D48B287165F3669000046EE /* TabClose_Front_Pressed.png */,
				1D48B288165F3669000046EE /* TabClose_Front.png */,
				1D48B289165F3669000046EE /* AquaTabClose_Front_Rollover.png */,
				1D48B28A165F3669000046EE /* AquaTabClose_Front_Pressed.png */,
				1D48B28B165F3669000046EE /* AquaTabClose_Front.png */,
				1D48B27B165F362B000046EE /* AquaTabClose_Front_Rollover@2x.png */,
				1D48B27C165F362B000046EE /* AquaTabClose_Front_Pressed@2x.png */,
				1D48B27D165F362B000046EE /* AquaTabClose_Front@2x.png */,
				1D48B27E165F362B000046EE /* TabClose_Front_Rollover@2x.png */,
				1D48B27F165F362B000046EE /* TabClose_Front_Pressed@2x.png */,
				1D48B280165F362B000046EE /* TabClose_Front@2x.png */,
				DD02575B09CB93C2008F320C /* AquaTabNew.png */,
				DD02575C09CB93C2008F320C /* AquaTabNewPressed.png */,
				DD02575D09CB93C2008F320C /* AquaTabNewRollover.png */,
				DD02575E09CB93C2008F320C /* AquaTabsBackground.png */,
				DD02575F09CB93C2008F320C /* AquaTabsDown.png */,
				DD02576009CB93C2008F320C /* AquaTabsDownGraphite.png */,
				DD02576109CB93C2008F320C /* AquaTabsDownNonKey.png */,
				DD02576209CB93C2008F320C /* AquaTabsSeparator.png */,
				DD02576309CB93C2008F320C /* AquaTabsSeparatorDown.png */,
				DD02576609CB93C2008F320C /* overflowImage.tiff */,
				DD02576709CB93C2008F320C /* overflowImagePressed.tif */,
				DD02576809CB93C2008F320C /* pi.png */,
				DD02576E09CB93C2008F320C /* TabNewMetal.png */,
				DD02576F09CB93C2008F320C /* TabNewMetalPressed.png */,
				DD02577009CB93C2008F320C /* TabNewMetalRollover.png */,
				DD02577109CB93C2008F320C /* Warning.png */,
			);
			name = images;
			path = PSMTabBarControl/images;
			sourceTree = "<group>";
		};
		F6441F610E748404000EC682 /* CGSInternal */ = {
			isa = PBXGroup;
			children = (
				F6441F620E748404000EC682 /* CarbonHelpers.h */,
				F6441F630E748404000EC682 /* CGSAccessibility.h */,
				F6441F640E748404000EC682 /* CGSCIFilter.h */,
				F6441F650E748404000EC682 /* CGSConnection.h */,
				F6441F660E748404000EC682 /* CGSCursor.h */,
				F6441F670E748404000EC682 /* CGSDebug.h */,
				F6441F680E748404000EC682 /* CGSDisplays.h */,
				F6441F690E748404000EC682 /* CGSHotKeys.h */,
				F6441F6A0E748404000EC682 /* CGSInternal.h */,
				F6441F6B0E748404000EC682 /* CGSMisc.h */,
				F6441F6C0E748404000EC682 /* CGSNotifications.h */,
				F6441F6D0E748404000EC682 /* CGSRegion.h */,
				F6441F6E0E748404000EC682 /* CGSSession.h */,
				F6441F6F0E748404000EC682 /* CGSTransitions.h */,
				F6441F700E748404000EC682 /* CGSWindow.h */,
				F6441F710E748404000EC682 /* CGSWorkspace.h */,
				49A6E4081211CC6000D9AD6F /* Compatability.h */,
			);
			path = CGSInternal;
			sourceTree = "<group>";
		};
/* End PBXGroup section */

/* Begin PBXHeadersBuildPhase section */
		874206480564169600CFC3F1 /* Headers */ = {
			isa = PBXHeadersBuildPhase;
			buildActionMask = 2147483647;
			files = (
				1D78B55E183EE1C000014D49 /* LineBufferPosition.h in Headers */,
				1D53FD15181C4B4B00524D4F /* FindContext.h in Headers */,
				1D5FDD501208E8F000C46BA3 /* PTToolbarController.h in Headers */,
				1D5FDD511208E8F000C46BA3 /* ITAddressBookMgr.h in Headers */,
				A63F4095183B398C003A6A6D /* PTYNoteViewController.h in Headers */,
				1D5FDD521208E8F000C46BA3 /* ITViewLocalizer.h in Headers */,
				1D5FDD591208E8F000C46BA3 /* PSMAquaTabStyle.h in Headers */,
				1D5FDD5A1208E8F000C46BA3 /* PSMMetalTabStyle.h in Headers */,
				1D5FDD5B1208E8F000C46BA3 /* PSMOverflowPopUpButton.h in Headers */,
				1D5FDD5C1208E8F000C46BA3 /* PSMProgressIndicator.h in Headers */,
				1D5FDD5D1208E8F000C46BA3 /* PSMRolloverButton.h in Headers */,
				1D5FDD5E1208E8F000C46BA3 /* PSMTabBarCell.h in Headers */,
				1D5FDD5F1208E8F000C46BA3 /* PSMTabBarControl.h in Headers */,
				1D81F0C3183C3CCD00910838 /* SBSystemPreferences.h in Headers */,
				1D5FDD601208E8F000C46BA3 /* PSMTabStyle.h in Headers */,
				1D5FDD611208E8F000C46BA3 /* NSBezierPath_AMShading.h in Headers */,
				1D5FDD621208E8F000C46BA3 /* PSMTabDragAssistant.h in Headers */,
				1D5FDD631208E8F000C46BA3 /* PSMUnifiedTabStyle.h in Headers */,
				1D5FDD641208E8F000C46BA3 /* PSMAdiumTabStyle.h in Headers */,
				1D5FDD651208E8F000C46BA3 /* PSMTabDragWindow.h in Headers */,
				1D5FDD661208E8F000C46BA3 /* iTermGrowlDelegate.h in Headers */,
				1D5FDD681208E8F000C46BA3 /* CarbonHelpers.h in Headers */,
				1D5FDD691208E8F000C46BA3 /* CGSAccessibility.h in Headers */,
				1D5FDD6A1208E8F000C46BA3 /* CGSCIFilter.h in Headers */,
				1D5FDD6B1208E8F000C46BA3 /* CGSConnection.h in Headers */,
				1D5FDD6C1208E8F000C46BA3 /* CGSCursor.h in Headers */,
				1D81F0C0183C3C2D00910838 /* NSView+RecursiveDescription.h in Headers */,
				1D5FDD6D1208E8F000C46BA3 /* CGSDebug.h in Headers */,
				1D5FDD6E1208E8F000C46BA3 /* CGSDisplays.h in Headers */,
				A63F409F183F3AF5003A6A6D /* VT100LineInfo.h in Headers */,
				1D5FDD6F1208E8F000C46BA3 /* CGSHotKeys.h in Headers */,
				1D5FDD701208E8F000C46BA3 /* CGSInternal.h in Headers */,
				1D5FDD711208E8F000C46BA3 /* CGSMisc.h in Headers */,
				1D5FDD721208E8F000C46BA3 /* CGSNotifications.h in Headers */,
				1D5FDD731208E8F000C46BA3 /* CGSRegion.h in Headers */,
				1D5FDD741208E8F000C46BA3 /* CGSSession.h in Headers */,
				1D5FDD751208E8F000C46BA3 /* CGSTransitions.h in Headers */,
				1D5FDD761208E8F000C46BA3 /* CGSWindow.h in Headers */,
				1D5FDD771208E8F000C46BA3 /* CGSWorkspace.h in Headers */,
				1D72439011F416F300BD4924 /* LineBuffer.h in Headers */,
				874206490564169600CFC3F1 /* iTermApplicationDelegate.h in Headers */,
				DDF0FD65062916F70080EF74 /* iTermApplication.h in Headers */,
				49A6E4091211CC6000D9AD6F /* Compatability.h in Headers */,
				1D6C50A71226EEFB00E0AA3E /* ProfileListView.h in Headers */,
				1DE5EBE8122B892900C736B0 /* ProfilesWindow.h in Headers */,
				1D93D33512695442007F741B /* DVR.h in Headers */,
				1D93D3471269741B007F741B /* DVRBuffer.h in Headers */,
				1D93D34B1269746F007F741B /* DVRIndexEntry.h in Headers */,
				1D93D34F126974BC007F741B /* DVRDecoder.h in Headers */,
				1D93D35312697529007F741B /* DVREncoder.h in Headers */,
				1D173859126C820A004622DC /* FakeWindow.h in Headers */,
				1DCBC811126DD98200D5B961 /* WindowControllerInterface.h in Headers */,
				1D7C18811275D22900461E55 /* PasteboardHistory.h in Headers */,
				1D7C1D1212772ECC00461E55 /* NSDateFormatterExtras.h in Headers */,
				1DE214E1128212EE004E3ADF /* Autocomplete.h in Headers */,
				1DD39B1A180B82F5004E56D5 /* DebugLogging.h in Headers */,
				1DD736411283C2FA009B7829 /* Popup.h in Headers */,
				1D44218C1290B34500891504 /* TextViewWrapper.h in Headers */,
				1D2E802E129DA45A00F3D71E /* PTYTab.h in Headers */,
				1D2E813112A18F7500F3D71E /* SessionView.h in Headers */,
				1D36155512CBF33E00803EA9 /* ScreenChar.h in Headers */,
				1D94EAAE12D64022008225A9 /* UKCrashReporter.h in Headers */,
				1D94EAB212D64022008225A9 /* UKNibOwner.h in Headers */,
				1DD39B14180B819A004E56D5 /* VT100GridTest.h in Headers */,
				1D94EAB412D64022008225A9 /* UKSystemInfo.h in Headers */,
				1DDBC61E12E2BCDC00BC3868 /* iTermExpose.h in Headers */,
				1DAED28812E9395E005E49ED /* GlobalSearch.h in Headers */,
				1DAED99212EDF923005E49ED /* iTermSearchField.h in Headers */,
				1D85D1ED1306687700A3E998 /* RegexKitLite.h in Headers */,
				1D237D28131D8741004DD60C /* FindView.h in Headers */,
				1D237D94131D8D66004DD60C /* FindViewController.h in Headers */,
				1D06A052134CDBF800C414EF /* Trouter.h in Headers */,
				1D988597135D23BD0072023F /* ProcessCache.h in Headers */,
				1D624BD91386E0B600111319 /* GTMCarbonEvent.h in Headers */,
				1D624BDD1386E0FA00111319 /* GTMDefines.h in Headers */,
				1D624BEE1386E34F00111319 /* GTMObjectSingleton.h in Headers */,
				1D624BF41386E39D00111319 /* GTMDebugSelectorValidation.h in Headers */,
				1D624BF61386E3B400111319 /* GTMTypeCasting.h in Headers */,
				1DA8117E13CEA30A00CCA89A /* FontSizeEstimator.h in Headers */,
				1D8B8A141806038F00C2DC25 /* VT100Grid.h in Headers */,
				1DF0895B13DBAE1F00A52AD8 /* NSBitmapImageRep+CoreImage.h in Headers */,
				1DF0895D13DBAE1F00A52AD8 /* NSImage+CoreImage.h in Headers */,
				1DCA5ECF13EE507800B7725E /* WindowArrangements.h in Headers */,
				A63F409A183B3AA7003A6A6D /* PTYNoteView.h in Headers */,
				1D2560AA13EE60E4006B35CD /* ArrangementPreviewView.h in Headers */,
				1DF8AF5813FD781700C8A435 /* SplitPanel.h in Headers */,
				1D29732714082676004C5DBE /* MovePaneController.h in Headers */,
				1D29732B14082A52004C5DBE /* SplitSelectionView.h in Headers */,
				1D9F6AB8140C9DC4009B5CD4 /* FutureMethods.h in Headers */,
				1DE8DC891415513A00F83147 /* ToolbeltView.h in Headers */,
				1DE8DC8D1415546000F83147 /* ToolProfiles.h in Headers */,
				1DE8DDAD1415648600F83147 /* ToolPasteHistory.h in Headers */,
				1DE8DF361415799700F83147 /* ToolWrapper.h in Headers */,
				1D19C71414171F1D00617E08 /* ToolJobs.h in Headers */,
				1D67AAA914284BF300D5DA4E /* ToolNotes.h in Headers */,
				1D67ABAB14285D6000D5DA4E /* NSFileManager+iTerm.h in Headers */,
				1D31BC65142D33CA001F7ECB /* TriggerController.h in Headers */,
				1D9DCBFE142D7BA60016228A /* Trigger.h in Headers */,
				1D9DCC04142D7E570016228A /* GrowlTrigger.h in Headers */,
				1D9DCC0A142D7F300016228A /* BounceTrigger.h in Headers */,
				1D9DCC0E142D7F5F0016228A /* BellTrigger.h in Headers */,
				1D9DCC12142D7F970016228A /* ScriptTrigger.h in Headers */,
				1D9DCC16142D7FC10016228A /* AlertTrigger.h in Headers */,
				1D9DDD92142E5AC600275650 /* CoprocessTrigger.h in Headers */,
				1D9DDD9C142E5FBB00275650 /* Coprocess.h in Headers */,
				1D24C284142EF334006B246F /* SendTextTrigger.h in Headers */,
				1D24C2C5142FEACF006B246F /* SmartSelectionController.h in Headers */,
				1D4AE8FE14343A760092EB49 /* TrouterPrefsController.h in Headers */,
				1DEDC8FD1451F67D004F1615 /* SessionTitleView.h in Headers */,
				5ECE005F1454E59B004861E9 /* PseudoTerminalRestorer.h in Headers */,
				1D8255FC14687EE8007CAE78 /* PointerPrefsController.h in Headers */,
				1D825600146881EC007CAE78 /* PointerController.h in Headers */,
				1D825604146B258A007CAE78 /* EventMonitorView.h in Headers */,
				1D3BBD6B14759D6C00FAB389 /* HighlightTrigger.h in Headers */,
				1D21EE3B147711300066E04A /* ContextMenuActionPrefsController.h in Headers */,
				A63F40A4183F3B78003A6A6D /* LineBlock.h in Headers */,
				1D3D21871482E0E500FAC8E7 /* TmuxGateway.h in Headers */,
				1D3D21901482F18A00FAC8E7 /* TmuxController.h in Headers */,
				1D3D21951483144600FAC8E7 /* TSVParser.h in Headers */,
				1D3D21AF14839AAB00FAC8E7 /* TmuxLayoutParser.h in Headers */,
				1DB67CED14850D53005849A1 /* TmuxWindowOpener.h in Headers */,
				1DB67CF11485C578005849A1 /* TmuxHistoryParser.h in Headers */,
				1DB67CF51486BD3D005849A1 /* TmuxStateParser.h in Headers */,
				1DC38818148E840700B89F7C /* SolidColorView.h in Headers */,
				1D7B9A691491D82F003A2A22 /* IntervalMap.h in Headers */,
				1DD6707714934ADE008E4361 /* PTYSplitView.h in Headers */,
				1DD4CE8014A51C0D00ED182E /* TmuxDashboardController.h in Headers */,
				1DA9AEEA14A51CA000BEB37B /* TmuxSessionsTable.h in Headers */,
				1D0B613814A7BC1200C57C33 /* TmuxControllerRegistry.h in Headers */,
				1D0B613C14A7C76500C57C33 /* TmuxWindowsTable.h in Headers */,
				1DAE714D14AAF24200DA144B /* EquivalenceClassSet.h in Headers */,
				1D407A3414BABE8700BD5035 /* ProfileModel.h in Headers */,
				1D407A3614BABE8700BD5035 /* charmaps.h in Headers */,
				1D407A3814BABE8700BD5035 /* iTerm.h in Headers */,
				1D407A3914BABE8700BD5035 /* iTermController.h in Headers */,
				1D407A3A14BABE8700BD5035 /* iTermKeyBindingMgr.h in Headers */,
				1D407A3B14BABE8700BD5035 /* NSStringITerm.h in Headers */,
				1D407A3C14BABE8700BD5035 /* PreferencePanel.h in Headers */,
				1D407A3D14BABE8700BD5035 /* PseudoTerminal.h in Headers */,
				1D407A3E14BABE8700BD5035 /* PTYScrollView.h in Headers */,
				1D407A3F14BABE8700BD5035 /* PTYSession.h in Headers */,
				1D407A4014BABE8700BD5035 /* PTYTabView.h in Headers */,
				1D407A4114BABE8700BD5035 /* PTYTask.h in Headers */,
				1D407A4214BABE8700BD5035 /* PTYTextView.h in Headers */,
				1D407A4314BABE8700BD5035 /* PTYWindow.h in Headers */,
				1D407A4414BABE8700BD5035 /* VT100Screen.h in Headers */,
				1D407A4514BABE8700BD5035 /* VT100Terminal.h in Headers */,
				1D06E7D314BC04510097C0ED /* ProfileTableRow.h in Headers */,
				1D06E7D714BC04E20097C0ED /* ProfileModelWrapper.h in Headers */,
				1D06E7DB14BC05DB0097C0ED /* ProfileTableView.h in Headers */,
				1DB9D8F2183FE9EF0029F0B5 /* HotkeyWindowController.h in Headers */,
				A073973E14C768E400786414 /* ColorsMenuItemView.h in Headers */,
				A63F40A9183F3CED003A6A6D /* LineBufferHelpers.h in Headers */,
				1DA26AC015007507004B5792 /* BackgroundThread.h in Headers */,
				1D2F3B3D1516BA470044C337 /* iTermFontPanel.h in Headers */,
				1D48B379167E809D000046EE /* CharacterRun.h in Headers */,
				1D70BA351680158700824B72 /* PTYFontInfo.h in Headers */,
				1D6944D7169E96AC00C7048A /* ThreeFingerTapGestureRecognizer.h in Headers */,
				1D085F8616F02E7400B7FCE9 /* PasteContext.h in Headers */,
				1D085F8D16F0328B00B7FCE9 /* PasteViewController.h in Headers */,
				1D085F9216F03E5400B7FCE9 /* PasteView.h in Headers */,
				1D085F9616F04D0900B7FCE9 /* NSBezierPath+iTerm.h in Headers */,
				1D085F9A16F1135F00B7FCE9 /* PasteEvent.h in Headers */,
				1D085F9E16F137D900B7FCE9 /* RoundedRectView.h in Headers */,
				1D085FA216F138A100B7FCE9 /* ToastWindowController.h in Headers */,
				1D9053C617A5CCF100A0B64E /* MovingAverage.h in Headers */,
				1D699BC417CABC060094F0C1 /* CharacterRunInline.h in Headers */,
			);
			runOnlyForDeploymentPostprocessing = 0;
		};
/* End PBXHeadersBuildPhase section */

/* Begin PBXNativeTarget section */
		1DD39AD3180B8117004E56D5 /* iTermTests */ = {
			isa = PBXNativeTarget;
			buildConfigurationList = 1DD39B02180B812D004E56D5 /* Build configuration list for PBXNativeTarget "iTermTests" */;
			buildPhases = (
				1DD39AD0180B8117004E56D5 /* Sources */,
				1DD39AD1180B8117004E56D5 /* Frameworks */,
				1DD39AD2180B8117004E56D5 /* Resources */,
				1DAAE591180FAD7C0061611B /* CopyFiles */,
			);
			buildRules = (
			);
			dependencies = (
			);
			name = iTermTests;
			productName = iTermTests;
			productReference = 1DD39AD4180B8117004E56D5 /* iTermTests.app */;
			productType = "com.apple.product-type.application";
		};
		874206460564169600CFC3F1 /* iTerm */ = {
			isa = PBXNativeTarget;
			buildConfigurationList = BB024D35096EE4080021E793 /* Build configuration list for PBXNativeTarget "iTerm" */;
			buildPhases = (
				874206480564169600CFC3F1 /* Headers */,
				8742064A0564169600CFC3F1 /* Resources */,
				8742064E0564169600CFC3F1 /* Sources */,
				874206510564169600CFC3F1 /* Frameworks */,
				874206550564169600CFC3F1 /* Rez */,
				874206560564169600CFC3F1 /* CopyFiles */,
				93BD20450FE16DD50059656D /* Update SVN Revision */,
			);
			buildRules = (
			);
			dependencies = (
			);
			name = iTerm;
			productName = "JTerminal (Application)";
			productReference = 8742065A0564169600CFC3F1 /* iTerm.app */;
			productType = "com.apple.product-type.application";
		};
/* End PBXNativeTarget section */

/* Begin PBXProject section */
		0464AB0C006CD2EC7F000001 /* Project object */ = {
			isa = PBXProject;
			attributes = {
				LastUpgradeCheck = 0500;
			};
			buildConfigurationList = BB024D39096EE4080021E793 /* Build configuration list for PBXProject "iTerm" */;
			compatibilityVersion = "Xcode 3.2";
			developmentRegion = English;
			hasScannedForEncodings = 1;
			knownRegions = (
				English,
				Japanese,
				French,
				German,
				Chinese,
				zh_CN,
				zh_TW,
				Korean,
				en,
				Base,
			);
			mainGroup = 0464AB0D006CD2EC7F000001 /* JTerminal */;
			productRefGroup = 0464AB32006CD2EC7F000001 /* Products */;
			projectDirPath = "";
			projectRoot = "";
			targets = (
				874206460564169600CFC3F1 /* iTerm */,
				1DD39AD3180B8117004E56D5 /* iTermTests */,
			);
		};
/* End PBXProject section */

/* Begin PBXResourcesBuildPhase section */
		1DD39AD2180B8117004E56D5 /* Resources */ = {
			isa = PBXResourcesBuildPhase;
			buildActionMask = 2147483647;
			files = (
				1D81F0CA183D4DAB00910838 /* nw_se_resize_cursor.png in Resources */,
				1DD39AE1180B8118004E56D5 /* InfoPlist.strings in Resources */,
				1DD39AEF180B8118004E56D5 /* Images.xcassets in Resources */,
				1DD39AE7180B8118004E56D5 /* Credits.rtf in Resources */,
				1D81F0CC183D4DAB00910838 /* nw_se_resize_cursor@2x.png in Resources */,
			);
			runOnlyForDeploymentPostprocessing = 0;
		};
		8742064A0564169600CFC3F1 /* Resources */ = {
			isa = PBXResourcesBuildPhase;
			buildActionMask = 2147483647;
			files = (
				1D5FDD7A1208E91100C46BA3 /* iTerm.png in Resources */,
				1D5FDD7B1208E91100C46BA3 /* addressbook.png in Resources */,
				1D5FDD7C1208E91100C46BA3 /* close.png in Resources */,
				1D5FDD7D1208E91100C46BA3 /* config.png in Resources */,
				1D5FDD7E1208E91100C46BA3 /* exec.png in Resources */,
				1D5FDD7F1208E91100C46BA3 /* important.png in Resources */,
				1D5FDD801208E91100C46BA3 /* new.png in Resources */,
				1D5FDD811208E91100C46BA3 /* newwin.png in Resources */,
				1D5FDD821208E91100C46BA3 /* iTerm.scriptSuite in Resources */,
				1D5FDD831208E91100C46BA3 /* iTerm.scriptTerminology in Resources */,
				F638C2620AD483BF00BEE23D /* iTerm.strings in Resources */,
				1D5FDD841208E91100C46BA3 /* iTerm-Aqua.jpg in Resources */,
				1D5FDD891208E91100C46BA3 /* AquaTabNew.png in Resources */,
				1D5FDD8A1208E91100C46BA3 /* AquaTabNewPressed.png in Resources */,
				1D5FDD8B1208E91100C46BA3 /* AquaTabNewRollover.png in Resources */,
				1D5FDD8C1208E91100C46BA3 /* AquaTabsBackground.png in Resources */,
				1D5FDD8D1208E91100C46BA3 /* AquaTabsDown.png in Resources */,
				1D5FDD8E1208E91100C46BA3 /* AquaTabsDownGraphite.png in Resources */,
				1D5FDD8F1208E91100C46BA3 /* AquaTabsDownNonKey.png in Resources */,
				1D5FDD901208E91100C46BA3 /* AquaTabsSeparator.png in Resources */,
				1D5FDD911208E91100C46BA3 /* AquaTabsSeparatorDown.png in Resources */,
				1D5FDD921208E91100C46BA3 /* overflowImage.tiff in Resources */,
				1D5FDD931208E91100C46BA3 /* overflowImagePressed.tif in Resources */,
				1D5FDD941208E91100C46BA3 /* pi.png in Resources */,
				1D5FDD981208E91100C46BA3 /* TabNewMetal.png in Resources */,
				1D5FDD991208E91100C46BA3 /* TabNewMetalPressed.png in Resources */,
				1D5FDD9A1208E91100C46BA3 /* TabNewMetalRollover.png in Resources */,
				1D5FDD9B1208E91100C46BA3 /* Warning.png in Resources */,
				1D5FDD9C1208E91100C46BA3 /* edit.png in Resources */,
				1D5FDD9D1208E91100C46BA3 /* sort.png in Resources */,
				1D5FDD9E1208E91100C46BA3 /* PseudoTerminal.xib in Resources */,
				1D5FDDA01208E91100C46BA3 /* PreferencePanel.xib in Resources */,
				1D5FDDA21208E91100C46BA3 /* ProfilesWindow.xib in Resources */,
				1D81F0CB183D4DAB00910838 /* nw_se_resize_cursor@2x.png in Resources */,
				8742064D0564169600CFC3F1 /* iTerm.icns in Resources */,
				F6CDC4E70AE6D3E2005E7D4F /* folder.png in Resources */,
				9325FF500FB54E00004EC67C /* MainMenu.xib in Resources */,
				93A6FEFA10685E9900A5F905 /* dsa_pub.pem in Resources */,
				1DCF3CB71222FF1400AD56F1 /* PresetKeyMappings.plist in Resources */,
				1D6C4D5A122329F000E0AA3E /* ColorPresets.plist in Resources */,
				1DCF3EC61224D03D00AD56F1 /* DefaultBookmark.plist in Resources */,
				1DCF3F001224EEBD00AD56F1 /* MigrationMap.plist in Resources */,
				1D53A6AF1232DA3B00B7767B /* DefaultGlobalKeyMap.plist in Resources */,
				1D8C6BF5126592DF00E2744E /* EncodingsWithLowerCase.plist in Resources */,
				1D7C1AD31276FD6E00461E55 /* PasteboardHistory.xib in Resources */,
				1DC742A0127C96F90069594C /* IBarCursor.png in Resources */,
				1DE2154312821F1C004E3ADF /* Autocomplete.xib in Resources */,
				1D94EAAD12D64022008225A9 /* UKCrashReporter Readme.txt in Resources */,
				1D94EAB012D64022008225A9 /* UKCrashReporter.nib in Resources */,
				1D94EAB112D64022008225A9 /* UKCrashReporter.strings in Resources */,
				1D99785312EEB3D600F0794D /* GlobalSearch.xib in Resources */,
				1D237D90131D8BEE004DD60C /* FindView.xib in Resources */,
				1DA02CFB1327612600D7E7DB /* bell.png in Resources */,
				1DA030F91328BD7C00D7E7DB /* wrap_to_bottom.png in Resources */,
				1DA030FA1328BD7C00D7E7DB /* wrap_to_top.png in Resources */,
				1D1158CE13444D29009B366F /* iTerm2 Help in Resources */,
				1D395913134E75B5005A8021 /* SmartSelectionRules.plist in Resources */,
				1DB72CF61396059200EB1005 /* xterm-terminfo.txt in Resources */,
				1D8F396B13EB7A2C0025B80B /* BroadcastInput.png in Resources */,
				1D844C8D13FD8B7700CD4F85 /* SplitPanel.xib in Resources */,
				1D6A5FDF140D7AA000DE19F8 /* IBarCursorXMR.png in Resources */,
				1D19C3631415998E00617E08 /* closebutton.tif in Resources */,
				1D9DDE9E142E855D00275650 /* Coprocess.png in Resources */,
				5ECE4AEA14514058002A9CC2 /* Growl Registration Ticket.growlRegDict in Resources */,
				1D8255F9146869D8007CAE78 /* DefaultPointerActions.plist in Resources */,
				1DD4CE7D14A5163B00ED182E /* TmuxDashboard.xib in Resources */,
				1DA34E04165F268F00AA91C4 /* IBarCursor@2x.png in Resources */,
				1DA34E05165F268F00AA91C4 /* IBarCursorXMR@2x.png in Resources */,
				1D48B281165F362B000046EE /* AquaTabClose_Front_Rollover@2x.png in Resources */,
				1D48B282165F362B000046EE /* AquaTabClose_Front_Pressed@2x.png in Resources */,
				1D48B283165F362B000046EE /* AquaTabClose_Front@2x.png in Resources */,
				1D48B284165F362B000046EE /* TabClose_Front_Rollover@2x.png in Resources */,
				1D48B285165F362B000046EE /* TabClose_Front_Pressed@2x.png in Resources */,
				1D48B286165F362B000046EE /* TabClose_Front@2x.png in Resources */,
				1D48B28C165F3669000046EE /* TabClose_Front_Pressed.png in Resources */,
				1D48B28D165F3669000046EE /* TabClose_Front.png in Resources */,
				1D48B28E165F3669000046EE /* AquaTabClose_Front_Rollover.png in Resources */,
				1D48B28F165F3669000046EE /* AquaTabClose_Front_Pressed.png in Resources */,
				1D48B290165F3669000046EE /* AquaTabClose_Front.png in Resources */,
				1D48B292165F405A000046EE /* important@2x.png in Resources */,
				1D48B294165F4416000046EE /* star.png in Resources */,
				1D81F0C9183D4DAB00910838 /* nw_se_resize_cursor.png in Resources */,
				1D48B2F9165F45BA000046EE /* star@2x.png in Resources */,
				1D085F8916F030FB00B7FCE9 /* PasteView.xib in Resources */,
				9D737D5F17495B4100B3334D /* PrefsGeneral.png in Resources */,
				9D737D6017495B4100B3334D /* PrefsGeneral@2x.png in Resources */,
				9DB3D6E0176C8F0B0071CCF8 /* PrefsAppearance.png in Resources */,
				9DB3D6E1176C8F0B0071CCF8 /* PrefsAppearance@2x.png in Resources */,
				9DB3D6E4176CB4D80071CCF8 /* PrefsProfile.png in Resources */,
				9DB3D6E5176CB4D80071CCF8 /* PrefsProfile@2x.png in Resources */,
				9DB3D6E8176CBC0C0071CCF8 /* PrefsKeyboard.png in Resources */,
				9DB3D6E9176CBC0C0071CCF8 /* PrefsKeyboard@2x.png in Resources */,
				9DB3D6EC176CC47E0071CCF8 /* PrefsMouse.png in Resources */,
				9DB3D6ED176CC47E0071CCF8 /* PrefsMouse@2x.png in Resources */,
				9DB3D6F0176CCABE0071CCF8 /* PrefsArrangements.png in Resources */,
				9DB3D6F1176CCABE0071CCF8 /* PrefsArrangements@2x.png in Resources */,
			);
			runOnlyForDeploymentPostprocessing = 0;
		};
/* End PBXResourcesBuildPhase section */

/* Begin PBXRezBuildPhase section */
		874206550564169600CFC3F1 /* Rez */ = {
			isa = PBXRezBuildPhase;
			buildActionMask = 2147483647;
			files = (
			);
			runOnlyForDeploymentPostprocessing = 0;
		};
/* End PBXRezBuildPhase section */

/* Begin PBXShellScriptBuildPhase section */
		93BD20450FE16DD50059656D /* Update SVN Revision */ = {
			isa = PBXShellScriptBuildPhase;
			buildActionMask = 12;
			files = (
			);
			inputPaths = (
			);
			name = "Update SVN Revision";
			outputPaths = (
			);
			runOnlyForDeploymentPostprocessing = 0;
			shellPath = /bin/sh;
			shellScript = "exec ./updateVersion.py";
		};
/* End PBXShellScriptBuildPhase section */

/* Begin PBXSourcesBuildPhase section */
		1DD39AD0180B8117004E56D5 /* Sources */ = {
			isa = PBXSourcesBuildPhase;
			buildActionMask = 2147483647;
			files = (
				1D9A557C180FA87000B42CE9 /* ColorsMenuItemView.m in Sources */,
				1D9A552D180FA69900B42CE9 /* SearchResult.m in Sources */,
				A63F409C183B3AA7003A6A6D /* PTYNoteView.m in Sources */,
				1D9A55AB180FA8B700B42CE9 /* PSMProgressIndicator.m in Sources */,
				1D9A5593180FA87000B42CE9 /* PTYFontInfo.m in Sources */,
				1D9A5546180FA82E00B42CE9 /* EquivalenceClassSet.m in Sources */,
				1D9A5571180FA85900B42CE9 /* ToolProfiles.m in Sources */,
				1D9A555C180FA83900B42CE9 /* EventMonitorView.m in Sources */,
				1D9A555B180FA83900B42CE9 /* ContextMenuActionPrefsController.m in Sources */,
				A63F40AB183F3CED003A6A6D /* LineBufferHelpers.m in Sources */,
				1D9A5531180FA73300B42CE9 /* FutureMethods.m in Sources */,
				1D9A55A4180FA87000B42CE9 /* Trouter.m in Sources */,
				1D9A552E180FA69C00B42CE9 /* iTermExpose.m in Sources */,
				1D9A554E180FA82E00B42CE9 /* TmuxStateParser.m in Sources */,
				1D9A55AD180FA8B700B42CE9 /* PSMTabBarCell.m in Sources */,
				A63F40A1183F3AF5003A6A6D /* VT100LineInfo.m in Sources */,
				1D9A5577180FA85D00B42CE9 /* BounceTrigger.m in Sources */,
				1D9A5545180FA81400B42CE9 /* ProfileTableView.m in Sources */,
				1DB9D8F4183FE9EF0029F0B5 /* HotkeyWindowController.m in Sources */,
				1D9A556C180FA85900B42CE9 /* ToolbeltView.m in Sources */,
				1D9A558E180FA87000B42CE9 /* PointerController.m in Sources */,
				1D9A5596180FA87000B42CE9 /* PTYSplitView.m in Sources */,
				1D9A55A3180FA87000B42CE9 /* ToastWindowController.m in Sources */,
				1D9A5532180FA74500B42CE9 /* NSBitmapImageRep+CoreImage.m in Sources */,
				1D9A5575180FA85D00B42CE9 /* BellTrigger.m in Sources */,
				1D9A55A7180FA8B700B42CE9 /* PSMAdiumTabStyle.m in Sources */,
				1D9A559E180FA87000B42CE9 /* SolidColorView.m in Sources */,
				1D9A55B1180FA8B700B42CE9 /* PSMUnifiedTabStyle.m in Sources */,
				1D9A55B3180FA8D400B42CE9 /* UKNibOwner.m in Sources */,
				1D9A555F180FA83900B42CE9 /* SmartSelectionController.m in Sources */,
				1D9A55AA180FA8B700B42CE9 /* PSMOverflowPopUpButton.m in Sources */,
				1D9A5560180FA83900B42CE9 /* TriggerController.m in Sources */,
				1D78B560183EE1C000014D49 /* LineBufferPosition.m in Sources */,
				1D9A5549180FA82E00B42CE9 /* TmuxDashboardController.m in Sources */,
				1D9A5579180FA85D00B42CE9 /* ScriptTrigger.m in Sources */,
				1D9A5551180FA82E00B42CE9 /* TSVParser.m in Sources */,
				1D9A559B180FA87000B42CE9 /* RoundedRectView.m in Sources */,
				1D9A5573180FA85D00B42CE9 /* Trigger.m in Sources */,
				1D9A554F180FA82E00B42CE9 /* TmuxWindowOpener.m in Sources */,
				1D9A5535180FA78B00B42CE9 /* DVRBuffer.m in Sources */,
				1D9A553F180FA7F200B42CE9 /* PasteboardHistory.m in Sources */,
				1D9A5570180FA85900B42CE9 /* ToolPasteHistory.m in Sources */,
				1D9A552B180FA69200B42CE9 /* DVR.m in Sources */,
				1D9A557F180FA87000B42CE9 /* FindViewController.m in Sources */,
				1D9A5584180FA87000B42CE9 /* iTermFontPanel.m in Sources */,
				1D9A5578180FA85D00B42CE9 /* GrowlTrigger.m in Sources */,
				1D9A5565180FA84700B42CE9 /* NSFileManager+iTerm.m in Sources */,
				1D9A5585180FA87000B42CE9 /* iTermKeyBindingMgr.m in Sources */,
				1D9A5595180FA87000B42CE9 /* PTYSession.m in Sources */,
				1D9A555E180FA83900B42CE9 /* PreferencePanel.m in Sources */,
				1D9A558B180FA87000B42CE9 /* PasteEvent.m in Sources */,
				1D9A556E180FA85900B42CE9 /* ToolJobs.m in Sources */,
				1D9A55A1180FA87000B42CE9 /* TextViewWrapper.m in Sources */,
				1D9A5597180FA87000B42CE9 /* PTYTab.m in Sources */,
				1D9A556A180FA85000B42CE9 /* Popup.m in Sources */,
				1D9A5530180FA70D00B42CE9 /* iTermController.m in Sources */,
				1D53FD17181C4B4B00524D4F /* FindContext.m in Sources */,
				1DD39B11180B817B004E56D5 /* VT100GridTypes.m in Sources */,
				1D9A5564180FA84700B42CE9 /* NSDateFormatterExtras.m in Sources */,
				1D9A5529180FA61700B42CE9 /* VT100ScreenTest.m in Sources */,
				A63F40A6183F3B78003A6A6D /* LineBlock.m in Sources */,
				1D9A5586180FA87000B42CE9 /* iTermSearchField.m in Sources */,
				1DD39B1F180B841C004E56D5 /* RegexKitLite.m in Sources */,
				1D9A55A2180FA87000B42CE9 /* ThreeFingerTapGestureRecognizer.m in Sources */,
				1D9A5583180FA87000B42CE9 /* iTermApplicationDelegate.m in Sources */,
				1D9A55A5180FA87000B42CE9 /* VT100Terminal.m in Sources */,
				1D9A559A180FA87000B42CE9 /* PTYTextView.m in Sources */,
				1D9A55A8180FA8B700B42CE9 /* PSMAquaTabStyle.m in Sources */,
				1D9A5599180FA87000B42CE9 /* PTYTask.m in Sources */,
				1D9A552F180FA6A100B42CE9 /* iTermGrowlDelegate.m in Sources */,
				1D9A555D180FA83900B42CE9 /* PointerPrefsController.m in Sources */,
				1D9A5589180FA87000B42CE9 /* MovingAverage.m in Sources */,
				1D9A5598180FA87000B42CE9 /* PTYTabView.m in Sources */,
				1D9A5548180FA82E00B42CE9 /* TmuxControllerRegistry.m in Sources */,
				1D9A5541180FA81400B42CE9 /* ProfileListView.m in Sources */,
				1D9A5542180FA81400B42CE9 /* ProfilesWindow.m in Sources */,
				1DD39B22180B8467004E56D5 /* BackgroundThread.m in Sources */,
				1D9A5576180FA85D00B42CE9 /* CoprocessTrigger.m in Sources */,
				1D9A5580180FA87000B42CE9 /* FontSizeEstimator.m in Sources */,
				1D9A5561180FA83900B42CE9 /* TrouterPrefsController.m in Sources */,
				1D9A556F180FA85900B42CE9 /* ToolNotes.m in Sources */,
				1D9A5566180FA84700B42CE9 /* NSImage+CoreImage.m in Sources */,
				1D9A55A6180FA8B700B42CE9 /* NSBezierPath_AMShading.m in Sources */,
				1D9A5581180FA87000B42CE9 /* IntervalMap.m in Sources */,
				1D9A557A180FA85D00B42CE9 /* SendTextTrigger.m in Sources */,
				1DD39B10180B817B004E56D5 /* VT100Grid.m in Sources */,
				1D9A5538180FA79F00B42CE9 /* GTMCarbonEvent.m in Sources */,
				1D9A558A180FA87000B42CE9 /* PasteContext.m in Sources */,
				1D9A5582180FA87000B42CE9 /* iTermApplication.m in Sources */,
				1D9A559D180FA87000B42CE9 /* SessionView.m in Sources */,
				1DD39B17180B82AC004E56D5 /* ScreenChar.m in Sources */,
				1D9A5591180FA87000B42CE9 /* PseudoTerminalRestorer.m in Sources */,
				1DD39B16180B81B3004E56D5 /* VT100GridTest.m in Sources */,
				1D9A558C180FA87000B42CE9 /* PasteView.m in Sources */,
				1D9A557E180FA87000B42CE9 /* FindView.m in Sources */,
				1D9A554C180FA82E00B42CE9 /* TmuxLayoutParser.m in Sources */,
				1D9A5539180FA7A300B42CE9 /* GlobalSearch.m in Sources */,
				1D9A558F180FA87000B42CE9 /* ProcessCache.m in Sources */,
				1D9A5567180FA84700B42CE9 /* NSStringITerm.m in Sources */,
				1D9A556D180FA85900B42CE9 /* ToolWrapper.m in Sources */,
				1D9A554A180FA82E00B42CE9 /* TmuxGateway.m in Sources */,
				1D9A553C180FA7E600B42CE9 /* DVRIndexEntry.m in Sources */,
				A63F4097183B398C003A6A6D /* PTYNoteViewController.m in Sources */,
				1D9A555A180FA83900B42CE9 /* ArrangementPreviewView.m in Sources */,
				1D9A55B2180FA8D400B42CE9 /* UKCrashReporter.m in Sources */,
				1D9A55B4180FA8D400B42CE9 /* UKSystemInfo.m in Sources */,
				1D9A5544180FA81400B42CE9 /* ProfileModelWrapper.m in Sources */,
				1DD39B1C180B834A004E56D5 /* DebugLogging.m in Sources */,
				1D9A5563180FA84700B42CE9 /* NSBezierPath+iTerm.m in Sources */,
				1D9A5569180FA85000B42CE9 /* Autocomplete.m in Sources */,
				1D9A553D180FA7EA00B42CE9 /* ITAddressBookMgr.m in Sources */,
				1D9A552A180FA63500B42CE9 /* VT100Screen.m in Sources */,
				1D9A5594180FA87000B42CE9 /* PTYScrollView.m in Sources */,
				1D9A5540180FA7F600B42CE9 /* ProfileModel.m in Sources */,
				1D9A5592180FA87000B42CE9 /* PTToolbarController.m in Sources */,
				1D9A553E180FA7ED00B42CE9 /* PTYWindow.m in Sources */,
				1D9A558D180FA87000B42CE9 /* PasteViewController.m in Sources */,
				1D9A5547180FA82E00B42CE9 /* TmuxController.m in Sources */,
				1D9A5550180FA82E00B42CE9 /* TmuxWindowsTable.m in Sources */,
				1DD39B1E180B8415004E56D5 /* LineBuffer.m in Sources */,
				1D9A55AF180FA8B700B42CE9 /* PSMTabDragAssistant.m in Sources */,
				1D9A559F180FA87000B42CE9 /* SplitPanel.m in Sources */,
				1D9A5572180FA85D00B42CE9 /* HighlightTrigger.m in Sources */,
				1D9A554B180FA82E00B42CE9 /* TmuxHistoryParser.m in Sources */,
				1D9A55AC180FA8B700B42CE9 /* PSMRolloverButton.m in Sources */,
				1D9A5590180FA87000B42CE9 /* PseudoTerminal.m in Sources */,
				1D9A557B180FA87000B42CE9 /* CharacterRun.m in Sources */,
				1D9A5562180FA83900B42CE9 /* WindowArrangements.m in Sources */,
				1D9A55A0180FA87000B42CE9 /* SplitSelectionView.m in Sources */,
				1D9A5537180FA79400B42CE9 /* DVREncoder.m in Sources */,
				1D9A556B180FA85500B42CE9 /* FakeWindow.m in Sources */,
				1D9A557D180FA87000B42CE9 /* Coprocess.m in Sources */,
				1D9A55AE180FA8B700B42CE9 /* PSMTabBarControl.m in Sources */,
				1D9A5543180FA81400B42CE9 /* ProfileTableRow.m in Sources */,
				1D9A5588180FA87000B42CE9 /* MovePaneController.m in Sources */,
				1D9A5587180FA87000B42CE9 /* ITViewLocalizer.m in Sources */,
				1D9A5536180FA79100B42CE9 /* DVRDecoder.m in Sources */,
				1D9A5574180FA85D00B42CE9 /* AlertTrigger.m in Sources */,
				1D9A55A9180FA8B700B42CE9 /* PSMMetalTabStyle.m in Sources */,
				1D9A5523180FA46100B42CE9 /* iTermTests.m in Sources */,
				1D9A559C180FA87000B42CE9 /* SessionTitleView.m in Sources */,
				1D9A55B0180FA8B700B42CE9 /* PSMTabDragWindow.m in Sources */,
				1D9A554D180FA82E00B42CE9 /* TmuxSessionsTable.m in Sources */,
			);
			runOnlyForDeploymentPostprocessing = 0;
		};
		8742064E0564169600CFC3F1 /* Sources */ = {
			isa = PBXSourcesBuildPhase;
			buildActionMask = 2147483647;
			files = (
				8742064F0564169600CFC3F1 /* main.m in Sources */,
				1D5FDDA51208E93600C46BA3 /* PseudoTerminal.m in Sources */,
				1D5FDDA61208E93600C46BA3 /* PTYScrollView.m in Sources */,
				1D5FDDA71208E93600C46BA3 /* PTYTextView.m in Sources */,
				1D5FDDA81208E93600C46BA3 /* PTYTask.m in Sources */,
				1D0AABC217B59B3D0072B5AF /* SearchResult.m in Sources */,
				A63F4096183B398C003A6A6D /* PTYNoteViewController.m in Sources */,
				1D5FDDA91208E93600C46BA3 /* VT100Screen.m in Sources */,
				1D5FDDAA1208E93600C46BA3 /* VT100Terminal.m in Sources */,
				1D5FDDAB1208E93600C46BA3 /* iTermController.m in Sources */,
				A63F40AA183F3CED003A6A6D /* LineBufferHelpers.m in Sources */,
				1D5FDDAC1208E93600C46BA3 /* NSStringITerm.m in Sources */,
				1D5FDDAD1208E93600C46BA3 /* PreferencePanel.m in Sources */,
				1D5FDDAE1208E93600C46BA3 /* PTYSession.m in Sources */,
				1D5FDDAF1208E93600C46BA3 /* PTYTabView.m in Sources */,
				1D5FDDB01208E93600C46BA3 /* PTYWindow.m in Sources */,
				A63F40A0183F3AF5003A6A6D /* VT100LineInfo.m in Sources */,
				1D53FD16181C4B4B00524D4F /* FindContext.m in Sources */,
				1D5FDDB21208E93600C46BA3 /* PTToolbarController.m in Sources */,
				1DB9D8F3183FE9EF0029F0B5 /* HotkeyWindowController.m in Sources */,
				1D5FDDB31208E93600C46BA3 /* ITAddressBookMgr.m in Sources */,
				1D5FDDB41208E93600C46BA3 /* ITViewLocalizer.m in Sources */,
				1D5FDDB61208E93600C46BA3 /* iTermKeyBindingMgr.m in Sources */,
				1D5FDDBB1208E93600C46BA3 /* PSMAquaTabStyle.m in Sources */,
				1D5FDDBC1208E93600C46BA3 /* PSMMetalTabStyle.m in Sources */,
				1D5FDDBD1208E93600C46BA3 /* PSMOverflowPopUpButton.m in Sources */,
				1D5FDDBE1208E93600C46BA3 /* PSMProgressIndicator.m in Sources */,
				1D5FDDBF1208E93600C46BA3 /* PSMRolloverButton.m in Sources */,
				1D5FDDC01208E93600C46BA3 /* PSMTabBarCell.m in Sources */,
				1D5FDDC11208E93600C46BA3 /* PSMTabBarControl.m in Sources */,
				1D5FDDC21208E93600C46BA3 /* NSBezierPath_AMShading.m in Sources */,
				1D5FDDC31208E93600C46BA3 /* PSMTabDragAssistant.m in Sources */,
				1D5FDDC41208E93600C46BA3 /* PSMUnifiedTabStyle.m in Sources */,
				1D78B55F183EE1C000014D49 /* LineBufferPosition.m in Sources */,
				1D5FDDC51208E93600C46BA3 /* PSMAdiumTabStyle.m in Sources */,
				1D5FDDC61208E93600C46BA3 /* PSMTabDragWindow.m in Sources */,
				1D5FDDC71208E93600C46BA3 /* iTermGrowlDelegate.m in Sources */,
				1DD39ACF180B7884004E56D5 /* VT100GridTypes.m in Sources */,
				1D5FDDC91208E93600C46BA3 /* LineBuffer.m in Sources */,
				874206500564169600CFC3F1 /* iTermApplicationDelegate.m in Sources */,
				DDF0FD66062916F70080EF74 /* iTermApplication.m in Sources */,
				1DCF3E8F122419D200AD56F1 /* ProfileModel.m in Sources */,
				1D6C50A81226EEFB00E0AA3E /* ProfileListView.m in Sources */,
				1DE5EBE9122B892900C736B0 /* ProfilesWindow.m in Sources */,
				1D93D33612695442007F741B /* DVR.m in Sources */,
				1D93D350126974BC007F741B /* DVRDecoder.m in Sources */,
				1D93D35412697529007F741B /* DVREncoder.m in Sources */,
				1D93D35A1269778C007F741B /* DVRBuffer.m in Sources */,
				1D93D3B112697D53007F741B /* DVRIndexEntry.m in Sources */,
				1D7C18821275D22900461E55 /* PasteboardHistory.m in Sources */,
				1D7C1D1312772ECC00461E55 /* NSDateFormatterExtras.m in Sources */,
				1DE214E2128212EE004E3ADF /* Autocomplete.m in Sources */,
				1DD736421283C2FA009B7829 /* Popup.m in Sources */,
				1D44218D1290B34500891504 /* TextViewWrapper.m in Sources */,
				1D2E802F129DA45A00F3D71E /* PTYTab.m in Sources */,
				1D2E813212A18F7500F3D71E /* SessionView.m in Sources */,
				1D36155612CBF33E00803EA9 /* ScreenChar.m in Sources */,
				1D94EAAF12D64022008225A9 /* UKCrashReporter.m in Sources */,
				1D94EAB312D64022008225A9 /* UKNibOwner.m in Sources */,
				1D94EAB512D64022008225A9 /* UKSystemInfo.m in Sources */,
				1DDBC61F12E2BCDC00BC3868 /* iTermExpose.m in Sources */,
				A63F40A5183F3B78003A6A6D /* LineBlock.m in Sources */,
				1DAED28912E9395E005E49ED /* GlobalSearch.m in Sources */,
				1DAED5B212ECC485005E49ED /* FakeWindow.m in Sources */,
				1DAED99312EDF923005E49ED /* iTermSearchField.m in Sources */,
				1D85D1EF1306687700A3E998 /* RegexKitLite.m in Sources */,
				1D237D29131D8741004DD60C /* FindView.m in Sources */,
				1D237D95131D8D66004DD60C /* FindViewController.m in Sources */,
				1D06A050134CDBED00C414EF /* Trouter.m in Sources */,
				1D988598135D23BD0072023F /* ProcessCache.m in Sources */,
				1D624BC81386E09E00111319 /* GTMCarbonEvent.m in Sources */,
				1DA8117F13CEA30A00CCA89A /* FontSizeEstimator.m in Sources */,
				1D81F0C1183C3C2D00910838 /* NSView+RecursiveDescription.m in Sources */,
				1DF0895C13DBAE1F00A52AD8 /* NSBitmapImageRep+CoreImage.m in Sources */,
				1DF0895E13DBAE1F00A52AD8 /* NSImage+CoreImage.m in Sources */,
				1DCA5ED013EE507800B7725E /* WindowArrangements.m in Sources */,
				1D2560AB13EE60E4006B35CD /* ArrangementPreviewView.m in Sources */,
				1DF8AF5913FD781700C8A435 /* SplitPanel.m in Sources */,
				1D29732814082676004C5DBE /* MovePaneController.m in Sources */,
				1D29732C14082A52004C5DBE /* SplitSelectionView.m in Sources */,
				1D9F6AB9140C9DC4009B5CD4 /* FutureMethods.m in Sources */,
				1DE8DC8A1415513A00F83147 /* ToolbeltView.m in Sources */,
				1DE8DC8E1415546000F83147 /* ToolProfiles.m in Sources */,
				1DE8DDAE1415648600F83147 /* ToolPasteHistory.m in Sources */,
				1DE8DF371415799700F83147 /* ToolWrapper.m in Sources */,
				1D19C71514171F1D00617E08 /* ToolJobs.m in Sources */,
				1D67AAAA14284BF300D5DA4E /* ToolNotes.m in Sources */,
				1D67ABAC14285D6000D5DA4E /* NSFileManager+iTerm.m in Sources */,
				1D8B8A151806038F00C2DC25 /* VT100Grid.m in Sources */,
				1D31BC66142D33CA001F7ECB /* TriggerController.m in Sources */,
				1D9DCBFF142D7BA60016228A /* Trigger.m in Sources */,
				1D9DCC05142D7E570016228A /* GrowlTrigger.m in Sources */,
				1D9DCC0B142D7F300016228A /* BounceTrigger.m in Sources */,
				1D9DCC0F142D7F5F0016228A /* BellTrigger.m in Sources */,
				1D9DCC13142D7F970016228A /* ScriptTrigger.m in Sources */,
				1D9DCC17142D7FC10016228A /* AlertTrigger.m in Sources */,
				1D9DDD93142E5AC600275650 /* CoprocessTrigger.m in Sources */,
				1D9DDD9D142E5FBB00275650 /* Coprocess.m in Sources */,
				1D24C285142EF334006B246F /* SendTextTrigger.m in Sources */,
				1D24C2C6142FEACF006B246F /* SmartSelectionController.m in Sources */,
				1D4AE8FF14343A760092EB49 /* TrouterPrefsController.m in Sources */,
				1DEDC8FE1451F67D004F1615 /* SessionTitleView.m in Sources */,
				5ECE00601454E59B004861E9 /* PseudoTerminalRestorer.m in Sources */,
				1D8255FD14687EE8007CAE78 /* PointerPrefsController.m in Sources */,
				1D825601146881EC007CAE78 /* PointerController.m in Sources */,
				1D825605146B258A007CAE78 /* EventMonitorView.m in Sources */,
				1D3BBD6C14759D6C00FAB389 /* HighlightTrigger.m in Sources */,
				1D21EE3C147711300066E04A /* ContextMenuActionPrefsController.m in Sources */,
				1D3D21881482E0E500FAC8E7 /* TmuxGateway.m in Sources */,
				1D3D21911482F18A00FAC8E7 /* TmuxController.m in Sources */,
				1D3D21961483144600FAC8E7 /* TSVParser.m in Sources */,
				1D3D21B014839AAB00FAC8E7 /* TmuxLayoutParser.m in Sources */,
				1DB67CEE14850D53005849A1 /* TmuxWindowOpener.m in Sources */,
				1DB67CF21485C578005849A1 /* TmuxHistoryParser.m in Sources */,
				1DB67CF61486BD3D005849A1 /* TmuxStateParser.m in Sources */,
				1DC38819148E840700B89F7C /* SolidColorView.m in Sources */,
				1D7B9A6A1491D82F003A2A22 /* IntervalMap.m in Sources */,
				1DD6707814934ADE008E4361 /* PTYSplitView.m in Sources */,
				1DD39B1B180B82F5004E56D5 /* DebugLogging.m in Sources */,
				1DD4CE8114A51C0D00ED182E /* TmuxDashboardController.m in Sources */,
				1DA9AEEB14A51CA000BEB37B /* TmuxSessionsTable.m in Sources */,
				1D0B613914A7BC1200C57C33 /* TmuxControllerRegistry.m in Sources */,
				1D0B613D14A7C76500C57C33 /* TmuxWindowsTable.m in Sources */,
				1DAE714E14AAF24200DA144B /* EquivalenceClassSet.m in Sources */,
				1D06E7D414BC04510097C0ED /* ProfileTableRow.m in Sources */,
				1D06E7D814BC04E20097C0ED /* ProfileModelWrapper.m in Sources */,
				1D06E7DC14BC05DB0097C0ED /* ProfileTableView.m in Sources */,
				A073974014C7694600786414 /* ColorsMenuItemView.m in Sources */,
				1DA26AC115007507004B5792 /* BackgroundThread.m in Sources */,
				1D2F3B3E1516BA470044C337 /* iTermFontPanel.m in Sources */,
				A63F409B183B3AA7003A6A6D /* PTYNoteView.m in Sources */,
				1D48B37A167E809D000046EE /* CharacterRun.m in Sources */,
				1D70BA361680158700824B72 /* PTYFontInfo.m in Sources */,
				1D6944D8169E96AC00C7048A /* ThreeFingerTapGestureRecognizer.m in Sources */,
				1D085F8716F02E7400B7FCE9 /* PasteContext.m in Sources */,
				1D085F8E16F0328B00B7FCE9 /* PasteViewController.m in Sources */,
				1D085F9316F03E5400B7FCE9 /* PasteView.m in Sources */,
				1D085F9716F04D0900B7FCE9 /* NSBezierPath+iTerm.m in Sources */,
				1D085F9B16F1135F00B7FCE9 /* PasteEvent.m in Sources */,
				1D085F9F16F137D900B7FCE9 /* RoundedRectView.m in Sources */,
				1D085FA316F138A100B7FCE9 /* ToastWindowController.m in Sources */,
				1D9053C717A5CCF100A0B64E /* MovingAverage.m in Sources */,
				1D8FC67C17E67FA700A82402 /* shell_launcher.c in Sources */,
			);
			runOnlyForDeploymentPostprocessing = 0;
		};
/* End PBXSourcesBuildPhase section */

/* Begin PBXVariantGroup section */
		1D1158C913444D29009B366F /* iTerm2 Help */ = {
			isa = PBXVariantGroup;
			children = (
				1D1158CA13444D29009B366F /* English */,
			);
			name = "iTerm2 Help";
			sourceTree = "<group>";
		};
		1D237D8E131D8BEE004DD60C /* FindView.xib */ = {
			isa = PBXVariantGroup;
			children = (
				1D237D8F131D8BEE004DD60C /* English */,
			);
			name = FindView.xib;
			sourceTree = "<group>";
		};
		1D7C1AD11276FD6E00461E55 /* PasteboardHistory.xib */ = {
			isa = PBXVariantGroup;
			children = (
				1D7C1AD21276FD6E00461E55 /* English */,
			);
			name = PasteboardHistory.xib;
			sourceTree = "<group>";
		};
		1D844C8B13FD8B7700CD4F85 /* SplitPanel.xib */ = {
			isa = PBXVariantGroup;
			children = (
				1D844C8C13FD8B7700CD4F85 /* English */,
			);
			name = SplitPanel.xib;
			sourceTree = "<group>";
		};
		1D99785112EEB3D600F0794D /* GlobalSearch.xib */ = {
			isa = PBXVariantGroup;
			children = (
				1D99785212EEB3D600F0794D /* English */,
			);
			name = GlobalSearch.xib;
			sourceTree = "<group>";
		};
		1DD39ADF180B8118004E56D5 /* InfoPlist.strings */ = {
			isa = PBXVariantGroup;
			children = (
				1DD39AE0180B8118004E56D5 /* en */,
			);
			name = InfoPlist.strings;
			sourceTree = "<group>";
		};
		1DD39AE5180B8118004E56D5 /* Credits.rtf */ = {
			isa = PBXVariantGroup;
			children = (
				1DD39AE6180B8118004E56D5 /* en */,
			);
			name = Credits.rtf;
			sourceTree = "<group>";
		};
		1DE2154112821F1C004E3ADF /* Autocomplete.xib */ = {
			isa = PBXVariantGroup;
			children = (
				1DE2154212821F1C004E3ADF /* English */,
			);
			name = Autocomplete.xib;
			sourceTree = "<group>";
		};
		9325FF3C0FB54DF1004EC67C /* PseudoTerminal.xib */ = {
			isa = PBXVariantGroup;
			children = (
				9325FF3D0FB54DF1004EC67C /* English */,
			);
			name = PseudoTerminal.xib;
			sourceTree = "<group>";
		};
		9325FF400FB54DF1004EC67C /* PreferencePanel.xib */ = {
			isa = PBXVariantGroup;
			children = (
				9325FF410FB54DF1004EC67C /* English */,
			);
			name = PreferencePanel.xib;
			sourceTree = "<group>";
		};
		9325FF460FB54DF1004EC67C /* ProfilesWindow.xib */ = {
			isa = PBXVariantGroup;
			children = (
				9325FF470FB54DF1004EC67C /* English */,
			);
			name = ProfilesWindow.xib;
			sourceTree = "<group>";
		};
		9325FF4E0FB54E00004EC67C /* MainMenu.xib */ = {
			isa = PBXVariantGroup;
			children = (
				9325FF4F0FB54E00004EC67C /* English */,
			);
			name = MainMenu.xib;
			sourceTree = "<group>";
		};
		DD48F1CC03EBB20500A8A065 /* iTerm.scriptTerminology */ = {
			isa = PBXVariantGroup;
			children = (
				DD48F1CD03EBB20500A8A065 /* English */,
			);
			name = iTerm.scriptTerminology;
			sourceTree = "<group>";
		};
		FB151F2903648AC401F955DB /* iTerm.strings */ = {
			isa = PBXVariantGroup;
			children = (
				FB151F2603648AB401F955DB /* iTerm.strings */,
			);
			name = iTerm.strings;
			sourceTree = "<group>";
		};
/* End PBXVariantGroup section */

/* Begin XCBuildConfiguration section */
		1809E7B01665E2CB0069C439 /* Nightly */ = {
			isa = XCBuildConfiguration;
			buildSettings = {
				FRAMEWORK_SEARCH_PATHS = "$(SRCROOT)";
				GCC_C_LANGUAGE_STANDARD = c99;
				GCC_VERSION = "";
				GCC_WARN_PROTOTYPE_CONVERSION = NO;
				GCC_WARN_SIGN_COMPARE = NO;
				MACOSX_DEPLOYMENT_TARGET = 10.5;
				SDKROOT = macosx;
				VALID_ARCHS = "i386 x86_64";
				WARNING_CFLAGS = "-Wall";
			};
			name = Nightly;
		};
		1809E7B11665E2CB0069C439 /* Nightly */ = {
			isa = XCBuildConfiguration;
			buildSettings = {
				CODE_SIGN_IDENTITY = "Don't Code Sign";
				COMBINE_HIDPI_IMAGES = YES;
				COPY_PHASE_STRIP = YES;
				FRAMEWORK_SEARCH_PATHS = (
					"$(inherited)",
					"\"$(SRCROOT)\"",
				);
				GCC_GENERATE_DEBUGGING_SYMBOLS = YES;
				GCC_OPTIMIZATION_LEVEL = 3;
				GCC_VERSION = "";
				GCC_WARN_ABOUT_MISSING_PROTOTYPES = YES;
				GCC_WARN_FOUR_CHARACTER_CONSTANTS = NO;
				GCC_WARN_MISSING_PARENTHESES = YES;
				GCC_WARN_SHADOW = YES;
				GCC_WARN_TYPECHECK_CALLS_TO_PRINTF = YES;
				GCC_WARN_UNINITIALIZED_AUTOS = NO;
				GCC_WARN_UNKNOWN_PRAGMAS = NO;
				GCC_WARN_UNUSED_FUNCTION = YES;
				GCC_WARN_UNUSED_LABEL = YES;
				GCC_WARN_UNUSED_PARAMETER = NO;
				GCC_WARN_UNUSED_VALUE = YES;
				GCC_WARN_UNUSED_VARIABLE = YES;
				HEADER_SEARCH_PATHS = .;
				INFOPLIST_FILE = iTerm.plist;
				LIBRARY_SEARCH_PATHS = (
					"$(inherited)",
					"\"$(SRCROOT)/Growl.framework\"",
				);
				MACOSX_DEPLOYMENT_TARGET = 10.7;
				OTHER_CODE_SIGN_FLAGS = "";
				OTHER_LDFLAGS = (
					"-laprutil-1",
					"-licucore",
				);
				PRODUCT_NAME = iTerm;
				SDKROOT = macosx;
				VALID_ARCHS = x86_64;
				WARNING_CFLAGS = (
					"-Wall",
					"-Wendif-labels",
					"-Werror",
					"-Wnewline-eof",
					"-Wno-bool-conversion",
					"-Wno-constant-conversion",
					"-Wno-conversion",
					"-Wno-deprecated-declarations",
					"-Wno-deprecated-implementations",
					"-Wno-empty-body",
					"-Wno-enum-conversion",
					"-Wno-error=deprecated-declarations",
					"-Wno-four-char-constants",
					"-Wno-implicit-atomic-properties",
					"-Wno-int-conversion",
					"-Wno-missing-braces",
					"-Wno-missing-field-initializers",
					"-Wno-missing-prototypes",
					"-Wno-newline-eof",
					"-Wno-receiver-is-weak",
					"-Wno-selector",
					"-Wno-shadow",
					"-Wno-shorten-64-to-32",
					"-Wno-sign-conversion",
					"-Wno-strict-selector-match",
					"-Wno-trigraphs",
					"-Wno-undeclared-selector",
					"-Wno-uninitialized",
					"-Wno-unknown-pragmas",
					"-Wno-unused-function",
					"-Wno-unused-label",
					"-Wno-unused-parameter",
					"-Wno-unused-variable",
					"-Wparentheses",
					"-Wpointer-sign",
					"-Wprotocol",
					"-Wswitch",
					"-Wunused-value",
				);
				WRAPPER_EXTENSION = app;
				ZERO_LINK = NO;
			};
			name = Nightly;
		};
		1DD39B03180B812D004E56D5 /* Development */ = {
			isa = XCBuildConfiguration;
			buildSettings = {
				ALWAYS_SEARCH_USER_PATHS = NO;
				ASSETCATALOG_COMPILER_APPICON_NAME = AppIcon;
				CLANG_CXX_LANGUAGE_STANDARD = "gnu++0x";
				CLANG_CXX_LIBRARY = "libc++";
				CLANG_ENABLE_OBJC_ARC = NO;
				CLANG_WARN_BOOL_CONVERSION = YES;
				CLANG_WARN_CONSTANT_CONVERSION = YES;
				CLANG_WARN_DIRECT_OBJC_ISA_USAGE = YES_ERROR;
				CLANG_WARN_EMPTY_BODY = YES;
				CLANG_WARN_ENUM_CONVERSION = YES;
				CLANG_WARN_INT_CONVERSION = YES;
				CLANG_WARN_OBJC_ROOT_CLASS = YES_ERROR;
				CLANG_WARN__DUPLICATE_METHOD_MATCH = YES;
				COMBINE_HIDPI_IMAGES = YES;
				COPY_PHASE_STRIP = NO;
				GCC_C_LANGUAGE_STANDARD = gnu99;
				GCC_DYNAMIC_NO_PIC = NO;
				GCC_ENABLE_OBJC_EXCEPTIONS = YES;
				GCC_OPTIMIZATION_LEVEL = 0;
				GCC_PRECOMPILE_PREFIX_HEADER = YES;
				GCC_PREFIX_HEADER = "iTermTests/iTermTests-Prefix.pch";
				GCC_PREPROCESSOR_DEFINITIONS = (
					"DEBUG=1",
					"$(inherited)",
				);
				GCC_SYMBOLS_PRIVATE_EXTERN = NO;
				GCC_WARN_64_TO_32_BIT_CONVERSION = YES;
				GCC_WARN_ABOUT_RETURN_TYPE = YES_ERROR;
				GCC_WARN_UNDECLARED_SELECTOR = YES;
				GCC_WARN_UNINITIALIZED_AUTOS = YES;
				GCC_WARN_UNUSED_FUNCTION = YES;
				GCC_WARN_UNUSED_VARIABLE = YES;
				INFOPLIST_FILE = "iTermTests/iTermTests-Info.plist";
				LIBRARY_SEARCH_PATHS = (
					"$(inherited)",
					/Users/georgen/iterm2/Growl.framework/Versions/A,
					/Users/georgen/iterm2/Sparkle.framework/Versions/A,
				);
				MACOSX_DEPLOYMENT_TARGET = 10.8;
				ONLY_ACTIVE_ARCH = YES;
				OTHER_LDFLAGS = (
					"-laprutil-1",
					"-licucore",
				);
				PRODUCT_NAME = "$(TARGET_NAME)";
				SDKROOT = macosx;
				WARNING_CFLAGS = (
					"-Wall",
					"-Wno-shorten-64-to-32",
				);
				WRAPPER_EXTENSION = app;
			};
			name = Development;
		};
		1DD39B04180B812D004E56D5 /* Deployment */ = {
			isa = XCBuildConfiguration;
			buildSettings = {
				ALWAYS_SEARCH_USER_PATHS = NO;
				ASSETCATALOG_COMPILER_APPICON_NAME = AppIcon;
				CLANG_CXX_LANGUAGE_STANDARD = "gnu++0x";
				CLANG_CXX_LIBRARY = "libc++";
				CLANG_ENABLE_OBJC_ARC = NO;
				CLANG_WARN_BOOL_CONVERSION = YES;
				CLANG_WARN_CONSTANT_CONVERSION = YES;
				CLANG_WARN_DIRECT_OBJC_ISA_USAGE = YES_ERROR;
				CLANG_WARN_EMPTY_BODY = YES;
				CLANG_WARN_ENUM_CONVERSION = YES;
				CLANG_WARN_INT_CONVERSION = YES;
				CLANG_WARN_OBJC_ROOT_CLASS = YES_ERROR;
				CLANG_WARN__DUPLICATE_METHOD_MATCH = YES;
				COMBINE_HIDPI_IMAGES = YES;
				COPY_PHASE_STRIP = YES;
				DEBUG_INFORMATION_FORMAT = "dwarf-with-dsym";
				ENABLE_NS_ASSERTIONS = NO;
				GCC_C_LANGUAGE_STANDARD = gnu99;
				GCC_ENABLE_OBJC_EXCEPTIONS = YES;
				GCC_PRECOMPILE_PREFIX_HEADER = YES;
				GCC_PREFIX_HEADER = "iTermTests/iTermTests-Prefix.pch";
				GCC_WARN_64_TO_32_BIT_CONVERSION = YES;
				GCC_WARN_ABOUT_RETURN_TYPE = YES_ERROR;
				GCC_WARN_UNDECLARED_SELECTOR = YES;
				GCC_WARN_UNINITIALIZED_AUTOS = YES;
				GCC_WARN_UNUSED_FUNCTION = YES;
				GCC_WARN_UNUSED_VARIABLE = YES;
				INFOPLIST_FILE = "iTermTests/iTermTests-Info.plist";
				LIBRARY_SEARCH_PATHS = (
					"$(inherited)",
					/Users/georgen/iterm2/Growl.framework/Versions/A,
					/Users/georgen/iterm2/Sparkle.framework/Versions/A,
				);
				MACOSX_DEPLOYMENT_TARGET = 10.8;
				OTHER_LDFLAGS = (
					"-laprutil-1",
					"-licucore",
				);
				PRODUCT_NAME = "$(TARGET_NAME)";
				SDKROOT = macosx;
				WARNING_CFLAGS = (
					"-Wall",
					"-Wno-shorten-64-to-32",
				);
				WRAPPER_EXTENSION = app;
			};
			name = Deployment;
		};
		1DD39B06180B812D004E56D5 /* Nightly */ = {
			isa = XCBuildConfiguration;
			buildSettings = {
				ALWAYS_SEARCH_USER_PATHS = NO;
				ASSETCATALOG_COMPILER_APPICON_NAME = AppIcon;
				CLANG_CXX_LANGUAGE_STANDARD = "gnu++0x";
				CLANG_CXX_LIBRARY = "libc++";
				CLANG_ENABLE_OBJC_ARC = NO;
				CLANG_WARN_BOOL_CONVERSION = YES;
				CLANG_WARN_CONSTANT_CONVERSION = YES;
				CLANG_WARN_DIRECT_OBJC_ISA_USAGE = YES_ERROR;
				CLANG_WARN_EMPTY_BODY = YES;
				CLANG_WARN_ENUM_CONVERSION = YES;
				CLANG_WARN_INT_CONVERSION = YES;
				CLANG_WARN_OBJC_ROOT_CLASS = YES_ERROR;
				CLANG_WARN__DUPLICATE_METHOD_MATCH = YES;
				COMBINE_HIDPI_IMAGES = YES;
				COPY_PHASE_STRIP = YES;
				DEBUG_INFORMATION_FORMAT = "dwarf-with-dsym";
				ENABLE_NS_ASSERTIONS = NO;
				GCC_C_LANGUAGE_STANDARD = gnu99;
				GCC_ENABLE_OBJC_EXCEPTIONS = YES;
				GCC_PRECOMPILE_PREFIX_HEADER = YES;
				GCC_PREFIX_HEADER = "iTermTests/iTermTests-Prefix.pch";
				GCC_WARN_64_TO_32_BIT_CONVERSION = YES;
				GCC_WARN_ABOUT_RETURN_TYPE = YES_ERROR;
				GCC_WARN_UNDECLARED_SELECTOR = YES;
				GCC_WARN_UNINITIALIZED_AUTOS = YES;
				GCC_WARN_UNUSED_FUNCTION = YES;
				GCC_WARN_UNUSED_VARIABLE = YES;
				INFOPLIST_FILE = "iTermTests/iTermTests-Info.plist";
				LIBRARY_SEARCH_PATHS = (
					"$(inherited)",
					/Users/georgen/iterm2/Growl.framework/Versions/A,
					/Users/georgen/iterm2/Sparkle.framework/Versions/A,
				);
				MACOSX_DEPLOYMENT_TARGET = 10.8;
				OTHER_LDFLAGS = (
					"-laprutil-1",
					"-licucore",
				);
				PRODUCT_NAME = "$(TARGET_NAME)";
				SDKROOT = macosx;
				WARNING_CFLAGS = (
					"-Wall",
					"-Wno-shorten-64-to-32",
				);
				WRAPPER_EXTENSION = app;
			};
			name = Nightly;
		};
		1DD39B08180B812D004E56D5 /* Default */ = {
			isa = XCBuildConfiguration;
			buildSettings = {
				ALWAYS_SEARCH_USER_PATHS = NO;
				ASSETCATALOG_COMPILER_APPICON_NAME = AppIcon;
				CLANG_CXX_LANGUAGE_STANDARD = "gnu++0x";
				CLANG_CXX_LIBRARY = "libc++";
				CLANG_ENABLE_OBJC_ARC = NO;
				CLANG_WARN_BOOL_CONVERSION = YES;
				CLANG_WARN_CONSTANT_CONVERSION = YES;
				CLANG_WARN_DIRECT_OBJC_ISA_USAGE = YES_ERROR;
				CLANG_WARN_EMPTY_BODY = YES;
				CLANG_WARN_ENUM_CONVERSION = YES;
				CLANG_WARN_INT_CONVERSION = YES;
				CLANG_WARN_OBJC_ROOT_CLASS = YES_ERROR;
				CLANG_WARN__DUPLICATE_METHOD_MATCH = YES;
				COMBINE_HIDPI_IMAGES = YES;
				COPY_PHASE_STRIP = YES;
				DEBUG_INFORMATION_FORMAT = "dwarf-with-dsym";
				ENABLE_NS_ASSERTIONS = NO;
				GCC_C_LANGUAGE_STANDARD = gnu99;
				GCC_ENABLE_OBJC_EXCEPTIONS = YES;
				GCC_PRECOMPILE_PREFIX_HEADER = YES;
				GCC_PREFIX_HEADER = "iTermTests/iTermTests-Prefix.pch";
				GCC_WARN_64_TO_32_BIT_CONVERSION = YES;
				GCC_WARN_ABOUT_RETURN_TYPE = YES_ERROR;
				GCC_WARN_UNDECLARED_SELECTOR = YES;
				GCC_WARN_UNINITIALIZED_AUTOS = YES;
				GCC_WARN_UNUSED_FUNCTION = YES;
				GCC_WARN_UNUSED_VARIABLE = YES;
				INFOPLIST_FILE = "iTermTests/iTermTests-Info.plist";
				LIBRARY_SEARCH_PATHS = (
					"$(inherited)",
					/Users/georgen/iterm2/Growl.framework/Versions/A,
					/Users/georgen/iterm2/Sparkle.framework/Versions/A,
				);
				MACOSX_DEPLOYMENT_TARGET = 10.8;
				OTHER_LDFLAGS = (
					"-laprutil-1",
					"-licucore",
				);
				PRODUCT_NAME = "$(TARGET_NAME)";
				SDKROOT = macosx;
				WARNING_CFLAGS = (
					"-Wall",
					"-Wno-shorten-64-to-32",
				);
				WRAPPER_EXTENSION = app;
			};
			name = Default;
		};
		BB024D36096EE4080021E793 /* Development */ = {
			isa = XCBuildConfiguration;
			buildSettings = {
				COMBINE_HIDPI_IMAGES = YES;
				COPY_PHASE_STRIP = NO;
				DEBUG_INFORMATION_FORMAT = dwarf;
				FRAMEWORK_SEARCH_PATHS = (
					"$(inherited)",
					"\"$(SRCROOT)\"",
				);
				GCC_DYNAMIC_NO_PIC = NO;
				GCC_GENERATE_DEBUGGING_SYMBOLS = YES;
				GCC_OPTIMIZATION_LEVEL = 0;
				GCC_VERSION = "";
				GCC_WARN_ABOUT_MISSING_PROTOTYPES = YES;
				GCC_WARN_FOUR_CHARACTER_CONSTANTS = NO;
				GCC_WARN_MISSING_PARENTHESES = YES;
				GCC_WARN_SHADOW = YES;
				GCC_WARN_TYPECHECK_CALLS_TO_PRINTF = YES;
				GCC_WARN_UNINITIALIZED_AUTOS = NO;
				GCC_WARN_UNKNOWN_PRAGMAS = NO;
				GCC_WARN_UNUSED_FUNCTION = YES;
				GCC_WARN_UNUSED_LABEL = YES;
				GCC_WARN_UNUSED_PARAMETER = NO;
				GCC_WARN_UNUSED_VALUE = YES;
				GCC_WARN_UNUSED_VARIABLE = YES;
				HEADER_SEARCH_PATHS = .;
				INFOPLIST_FILE = iTerm.plist;
				LIBRARY_SEARCH_PATHS = (
					"$(inherited)",
					"\"$(SRCROOT)/Growl.framework\"",
				);
				LINK_WITH_STANDARD_LIBRARIES = YES;
				MACOSX_DEPLOYMENT_TARGET = 10.7;
				"OTHER_CFLAGS[arch=*]" = "-DITERM_DEBUG";
				OTHER_LDFLAGS = (
					"-laprutil-1",
					"-licucore",
				);
				PRODUCT_NAME = iTerm;
				SDKROOT = macosx;
				SECTORDER_FLAGS = "";
				VALID_ARCHS = x86_64;
				WARNING_CFLAGS = (
					"-Wall",
					"-Wendif-labels",
					"-Werror",
					"-Wnewline-eof",
					"-Wno-bool-conversion",
					"-Wno-constant-conversion",
					"-Wno-conversion",
					"-Wno-deprecated-declarations",
					"-Wno-deprecated-implementations",
					"-Wno-empty-body",
					"-Wno-enum-conversion",
					"-Wno-error=deprecated-declarations",
					"-Wno-four-char-constants",
					"-Wno-implicit-atomic-properties",
					"-Wno-int-conversion",
					"-Wno-missing-braces",
					"-Wno-missing-field-initializers",
					"-Wno-missing-prototypes",
					"-Wno-newline-eof",
					"-Wno-receiver-is-weak",
					"-Wno-selector",
					"-Wno-shadow",
					"-Wno-shorten-64-to-32",
					"-Wno-sign-conversion",
					"-Wno-strict-selector-match",
					"-Wno-trigraphs",
					"-Wno-undeclared-selector",
					"-Wno-uninitialized",
					"-Wno-unknown-pragmas",
					"-Wno-unused-function",
					"-Wno-unused-label",
					"-Wno-unused-parameter",
					"-Wno-unused-variable",
					"-Wparentheses",
					"-Wpointer-sign",
					"-Wprotocol",
					"-Wswitch",
					"-Wunused-value",
				);
				WRAPPER_EXTENSION = app;
				ZERO_LINK = YES;
			};
			name = Development;
		};
		BB024D37096EE4080021E793 /* Deployment */ = {
			isa = XCBuildConfiguration;
			buildSettings = {
				CODE_SIGN_IDENTITY = "Don't Code Sign";
				COMBINE_HIDPI_IMAGES = YES;
				COPY_PHASE_STRIP = YES;
				FRAMEWORK_SEARCH_PATHS = (
					"$(inherited)",
					"\"$(SRCROOT)\"",
				);
				GCC_GENERATE_DEBUGGING_SYMBOLS = YES;
				GCC_OPTIMIZATION_LEVEL = 3;
				GCC_VERSION = "";
				GCC_WARN_ABOUT_MISSING_PROTOTYPES = YES;
				GCC_WARN_FOUR_CHARACTER_CONSTANTS = NO;
				GCC_WARN_MISSING_PARENTHESES = YES;
				GCC_WARN_SHADOW = YES;
				GCC_WARN_TYPECHECK_CALLS_TO_PRINTF = YES;
				GCC_WARN_UNINITIALIZED_AUTOS = NO;
				GCC_WARN_UNKNOWN_PRAGMAS = NO;
				GCC_WARN_UNUSED_FUNCTION = YES;
				GCC_WARN_UNUSED_LABEL = YES;
				GCC_WARN_UNUSED_PARAMETER = NO;
				GCC_WARN_UNUSED_VALUE = YES;
				GCC_WARN_UNUSED_VARIABLE = YES;
				HEADER_SEARCH_PATHS = .;
				INFOPLIST_FILE = iTerm.plist;
				LIBRARY_SEARCH_PATHS = (
					"$(inherited)",
					"\"$(SRCROOT)/Growl.framework\"",
				);
				MACOSX_DEPLOYMENT_TARGET = 10.7;
				"OTHER_CFLAGS[arch=*]" = "";
				OTHER_CODE_SIGN_FLAGS = "";
				OTHER_LDFLAGS = (
					"-laprutil-1",
					"-licucore",
				);
				PRODUCT_NAME = iTerm;
				SDKROOT = macosx;
				VALID_ARCHS = x86_64;
				WARNING_CFLAGS = (
					"-Wall",
					"-Wendif-labels",
					"-Werror",
					"-Wnewline-eof",
					"-Wno-bool-conversion",
					"-Wno-constant-conversion",
					"-Wno-conversion",
					"-Wno-deprecated-declarations",
					"-Wno-deprecated-implementations",
					"-Wno-empty-body",
					"-Wno-enum-conversion",
					"-Wno-error=deprecated-declarations",
					"-Wno-four-char-constants",
					"-Wno-implicit-atomic-properties",
					"-Wno-int-conversion",
					"-Wno-missing-braces",
					"-Wno-missing-field-initializers",
					"-Wno-missing-prototypes",
					"-Wno-newline-eof",
					"-Wno-receiver-is-weak",
					"-Wno-selector",
					"-Wno-shadow",
					"-Wno-shorten-64-to-32",
					"-Wno-sign-conversion",
					"-Wno-strict-selector-match",
					"-Wno-trigraphs",
					"-Wno-undeclared-selector",
					"-Wno-uninitialized",
					"-Wno-unknown-pragmas",
					"-Wno-unused-function",
					"-Wno-unused-label",
					"-Wno-unused-parameter",
					"-Wno-unused-variable",
					"-Wparentheses",
					"-Wpointer-sign",
					"-Wprotocol",
					"-Wswitch",
					"-Wunused-value",
				);
				WRAPPER_EXTENSION = app;
				ZERO_LINK = NO;
			};
			name = Deployment;
		};
		BB024D38096EE4080021E793 /* Default */ = {
			isa = XCBuildConfiguration;
			buildSettings = {
				COMBINE_HIDPI_IMAGES = YES;
				FRAMEWORK_SEARCH_PATHS = (
					"$(inherited)",
					"\"$(SRCROOT)\"",
				);
				GCC_GENERATE_DEBUGGING_SYMBOLS = YES;
				GCC_MODEL_TUNING = G4;
				GCC_OPTIMIZATION_LEVEL = 3;
				GCC_VERSION = "";
				GCC_WARN_ABOUT_MISSING_PROTOTYPES = YES;
				GCC_WARN_FOUR_CHARACTER_CONSTANTS = NO;
				GCC_WARN_MISSING_PARENTHESES = YES;
				GCC_WARN_SHADOW = YES;
				GCC_WARN_TYPECHECK_CALLS_TO_PRINTF = YES;
				GCC_WARN_UNINITIALIZED_AUTOS = NO;
				GCC_WARN_UNKNOWN_PRAGMAS = NO;
				GCC_WARN_UNUSED_FUNCTION = YES;
				GCC_WARN_UNUSED_LABEL = YES;
				GCC_WARN_UNUSED_PARAMETER = NO;
				GCC_WARN_UNUSED_VALUE = YES;
				GCC_WARN_UNUSED_VARIABLE = YES;
				HEADER_SEARCH_PATHS = .;
				INFOPLIST_FILE = iTerm.plist;
				LIBRARY_SEARCH_PATHS = (
					"$(inherited)",
					"\"$(SRCROOT)/Growl.framework\"",
				);
				MACOSX_DEPLOYMENT_TARGET = 10.7;
				OTHER_LDFLAGS = (
					"-laprutil-1",
					"-licucore",
				);
				OTHER_REZFLAGS = "";
				PRODUCT_NAME = iTerm;
				REZ_EXECUTABLE = YES;
				SDKROOT = macosx;
				SECTORDER_FLAGS = "";
				VALID_ARCHS = x86_64;
				WARNING_CFLAGS = (
					"-Wall",
					"-Wendif-labels",
					"-Werror",
					"-Wnewline-eof",
					"-Wno-bool-conversion",
					"-Wno-constant-conversion",
					"-Wno-conversion",
					"-Wno-deprecated-declarations",
					"-Wno-deprecated-implementations",
					"-Wno-empty-body",
					"-Wno-enum-conversion",
					"-Wno-error=deprecated-declarations",
					"-Wno-four-char-constants",
					"-Wno-implicit-atomic-properties",
					"-Wno-int-conversion",
					"-Wno-missing-braces",
					"-Wno-missing-field-initializers",
					"-Wno-missing-prototypes",
					"-Wno-newline-eof",
					"-Wno-receiver-is-weak",
					"-Wno-selector",
					"-Wno-shadow",
					"-Wno-shorten-64-to-32",
					"-Wno-sign-conversion",
					"-Wno-strict-selector-match",
					"-Wno-trigraphs",
					"-Wno-undeclared-selector",
					"-Wno-uninitialized",
					"-Wno-unknown-pragmas",
					"-Wno-unused-function",
					"-Wno-unused-label",
					"-Wno-unused-parameter",
					"-Wno-unused-variable",
					"-Wparentheses",
					"-Wpointer-sign",
					"-Wprotocol",
					"-Wswitch",
					"-Wunused-value",
				);
				WRAPPER_EXTENSION = app;
			};
			name = Default;
		};
		BB024D3A096EE4080021E793 /* Development */ = {
			isa = XCBuildConfiguration;
			buildSettings = {
				FRAMEWORK_SEARCH_PATHS = "$(SRCROOT)";
				GCC_C_LANGUAGE_STANDARD = c99;
				GCC_VERSION = "";
				GCC_WARN_CHECK_SWITCH_STATEMENTS = YES;
				GCC_WARN_MISSING_PARENTHESES = YES;
				GCC_WARN_PROTOTYPE_CONVERSION = NO;
				GCC_WARN_SIGN_COMPARE = NO;
				GCC_WARN_TYPECHECK_CALLS_TO_PRINTF = YES;
				GCC_WARN_UNUSED_VALUE = YES;
				GCC_WARN_UNUSED_VARIABLE = YES;
				GENERATE_PROFILING_CODE = YES;
				MACOSX_DEPLOYMENT_TARGET = 10.5;
				SDKROOT = macosx;
				VALID_ARCHS = x86_64;
				WARNING_CFLAGS = "-Wall";
			};
			name = Development;
		};
		BB024D3B096EE4080021E793 /* Deployment */ = {
			isa = XCBuildConfiguration;
			buildSettings = {
				FRAMEWORK_SEARCH_PATHS = "$(SRCROOT)";
				GCC_C_LANGUAGE_STANDARD = c99;
				GCC_VERSION = "";
				GCC_WARN_PROTOTYPE_CONVERSION = NO;
				GCC_WARN_SIGN_COMPARE = NO;
				MACOSX_DEPLOYMENT_TARGET = 10.5;
				SDKROOT = macosx;
				VALID_ARCHS = "i386 ppc x86_64";
				WARNING_CFLAGS = "-Wall";
			};
			name = Deployment;
		};
		BB024D3C096EE4080021E793 /* Default */ = {
			isa = XCBuildConfiguration;
			buildSettings = {
				FRAMEWORK_SEARCH_PATHS = "$(SRCROOT)";
				GCC_VERSION = "";
				GCC_WARN_PROTOTYPE_CONVERSION = NO;
				GCC_WARN_SIGN_COMPARE = NO;
				MACOSX_DEPLOYMENT_TARGET = 10.5;
				SDKROOT = macosx;
				VALID_ARCHS = x86_64;
				WARNING_CFLAGS = "-Wall";
			};
			name = Default;
		};
/* End XCBuildConfiguration section */

/* Begin XCConfigurationList section */
		1DD39B02180B812D004E56D5 /* Build configuration list for PBXNativeTarget "iTermTests" */ = {
			isa = XCConfigurationList;
			buildConfigurations = (
				1DD39B03180B812D004E56D5 /* Development */,
				1DD39B04180B812D004E56D5 /* Deployment */,
				1DD39B06180B812D004E56D5 /* Nightly */,
				1DD39B08180B812D004E56D5 /* Default */,
			);
			defaultConfigurationIsVisible = 0;
			defaultConfigurationName = Default;
		};
		BB024D35096EE4080021E793 /* Build configuration list for PBXNativeTarget "iTerm" */ = {
			isa = XCConfigurationList;
			buildConfigurations = (
				BB024D36096EE4080021E793 /* Development */,
				BB024D37096EE4080021E793 /* Deployment */,
				1809E7B11665E2CB0069C439 /* Nightly */,
				BB024D38096EE4080021E793 /* Default */,
			);
			defaultConfigurationIsVisible = 0;
			defaultConfigurationName = Default;
		};
		BB024D39096EE4080021E793 /* Build configuration list for PBXProject "iTerm" */ = {
			isa = XCConfigurationList;
			buildConfigurations = (
				BB024D3A096EE4080021E793 /* Development */,
				BB024D3B096EE4080021E793 /* Deployment */,
				1809E7B01665E2CB0069C439 /* Nightly */,
				BB024D3C096EE4080021E793 /* Default */,
			);
			defaultConfigurationIsVisible = 0;
			defaultConfigurationName = Default;
		};
/* End XCConfigurationList section */
	};
	rootObject = 0464AB0C006CD2EC7F000001 /* Project object */;
}<|MERGE_RESOLUTION|>--- conflicted
+++ resolved
@@ -1605,10 +1605,6 @@
 			isa = PBXGroup;
 			children = (
 				1D81F0BF183C3C2D00910838 /* NSView+RecursiveDescription.m */,
-<<<<<<< HEAD
-=======
-				1D085F9416F04D0900B7FCE9 /* NSBezierPath+iTerm.h */,
->>>>>>> a9ce5b20
 				1D085F9516F04D0900B7FCE9 /* NSBezierPath+iTerm.m */,
 				1DF0895813DBAE1F00A52AD8 /* NSBitmapImageRep+CoreImage.m */,
 				1D7C1D1112772ECC00461E55 /* NSDateFormatterExtras.m */,
