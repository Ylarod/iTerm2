--- conflicted
+++ resolved
@@ -1661,11 +1661,8 @@
 				1D085F9A16F1135F00B7FCE9 /* PasteEvent.h in Headers */,
 				1D085F9E16F137D900B7FCE9 /* RoundedRectView.h in Headers */,
 				1D085FA216F138A100B7FCE9 /* ToastWindowController.h in Headers */,
-<<<<<<< HEAD
 				1D9053C617A5CCF100A0B64E /* MovingAverage.h in Headers */,
-=======
 				1D699BC417CABC060094F0C1 /* CharacterRunInline.h in Headers */,
->>>>>>> 534057b7
 			);
 			runOnlyForDeploymentPostprocessing = 0;
 		};
