--- conflicted
+++ resolved
@@ -1376,7 +1376,6 @@
     return [[[_contentView.tabView selectedTabViewItem] identifier] activeSession];
 }
 
-<<<<<<< HEAD
 - (void)setWindowTitle {
     if (self.isShowingTransientTitle) {
         PTYSession *session = self.currentSession;
@@ -1388,11 +1387,6 @@
     } else {
         [self setWindowTitle:[self currentSessionName]];
     }
-=======
-
-- (void)setWindowTitle {
-    [self setWindowTitle:[self currentSessionName]];
->>>>>>> 728efd78
 }
 
 - (void)setWindowTitle:(NSString *)title {
