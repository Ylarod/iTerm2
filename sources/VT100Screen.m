--- conflicted
+++ resolved
@@ -4310,20 +4310,12 @@
                                        end:VT100GridCoordMake(range.end.x, range.end.y)
                                   toStartX:&trimmedStart
                                     toEndX:&trimmedEnd];
-<<<<<<< HEAD
-    if (!ok && !tolerateEmpty) {
-        return nil;
-    } else if (!ok && tolerateEmpty) {
-        trimmedStart = range.start;
-        trimmedEnd = range.start;
-=======
     if (!ok) {
         if (tolerateEmpty) {
             trimmedStart = trimmedEnd = range.start;
         } else {
             return nil;
         }
->>>>>>> 4a07936e
     }
     if (VT100GridCoordOrder(trimmedStart, trimmedEnd) == NSOrderedDescending) {
         if (tolerateEmpty) {
