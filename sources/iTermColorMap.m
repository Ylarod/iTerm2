--- conflicted
+++ resolved
@@ -151,43 +151,18 @@
     if (_mutingAmount == 0) {
         return [self colorForKey:theKey];
     } else {
-<<<<<<< HEAD
-            if (theKey == kColorMapInvalid) {
-                return [NSColor redColor];
-            } else if (theKey >= kColorMap24bitBase) {
-                BOOL sRGB;
-                int n;
-                if (theKey >= kColorMapSRGB24bitBase) {
-                    sRGB = YES;
-                    n = theKey - kColorMapSRGB24bitBase;
-                } else {
-                    sRGB = NO;
-                    n = theKey - kColorMap24bitBase;
-                }
-                int blue = (n & 0xff);
-                int green = (n >> 8) & 0xff;
-                int red = (n >> 16) & 0xff;
-                return [NSColor colorWith8BitRed:red
-                                           green:green
-                                            blue:blue
-                                          muting:_mutingAmount
-                                   backgroundRed:_backgroundRed
-                                 backgroundGreen:_backgroundGreen
-                                  backgroundBlue:_backgroundBlue
-                                            sRGB:sRGB];
-            } else {
-                NSColor *result = _mutedMap[@(theKey)];
-                if (!result) {
-                    result = [_map[@(theKey)] colorMutedBy:_mutingAmount
-                                                   towards:_map[@(kColorMapBackground)]];
-                  _mutedMap[@(theKey)] = result;
-                }
-                return result;
-=======
         if (theKey == kColorMapInvalid) {
             return [NSColor redColor];
         } else if (theKey >= kColorMap24bitBase) {
-            int n = theKey - kColorMap24bitBase;
+            BOOL sRGB;
+            int n;
+            if (theKey >= kColorMapSRGB24bitBase) {
+                sRGB = YES;
+                n = theKey - kColorMapSRGB24bitBase;
+            } else {
+                sRGB = NO;
+                n = theKey - kColorMap24bitBase;
+            }
             int blue = (n & 0xff);
             int green = (n >> 8) & 0xff;
             int red = (n >> 16) & 0xff;
@@ -197,14 +172,14 @@
                                       muting:_mutingAmount
                                backgroundRed:_backgroundRed
                              backgroundGreen:_backgroundGreen
-                              backgroundBlue:_backgroundBlue];
+                              backgroundBlue:_backgroundBlue
+                                        sRGB:sRGB];
         } else {
             NSColor *result = _mutedMap[@(theKey)];
             if (!result) {
                 result = [_map[@(theKey)] colorMutedBy:_mutingAmount
                                                towards:_map[@(kColorMapBackground)]];
               _mutedMap[@(theKey)] = result;
->>>>>>> 9a801b15
             }
             return result;
         }
